--- conflicted
+++ resolved
@@ -36,7 +36,6 @@
     windowMs: Number(process.env.RATE_LIMIT_WINDOW_MS || 60_000),
     max: Number(process.env.RATE_LIMIT_MAX || 100),
   },
-<<<<<<< HEAD
   verification: {
     provider: {
       baseUrl: process.env.VERIFICATION_PROVIDER_URL || '',
@@ -49,10 +48,8 @@
     autoApprove: process.env.VERIFICATION_AUTO_APPROVE
       ? process.env.VERIFICATION_AUTO_APPROVE === 'true'
       : false,
-=======
   realtime: {
     messageEditWindowMinutes: Number(process.env.MESSAGE_EDIT_WINDOW_MINUTES || 15),
->>>>>>> 58f59628
   },
   otp: {
     ttlMinutes: Number(process.env.OTP_TTL_MINUTES || 10),
