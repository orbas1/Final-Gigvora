const Joi = require('joi');
const service = require('../services/postService');
const { ApiError } = require('../middleware/errorHandler');
const { persistIdempotentResponse } = require('../middleware/idempotency');

const FEED_TYPES = ['home', 'profile', 'company', 'group'];
const REACTION_TYPES = ['like', 'celebrate', 'support', 'curious', 'insightful', 'love'];

const validate = (schema, payload) => {
  const { error, value } = schema.validate(payload, { abortEarly: false, stripUnknown: true });
  if (error) {
    throw new ApiError(400, 'Validation failed', 'VALIDATION_ERROR', { errors: error.details });
  }
  return value;
};

<<<<<<< HEAD
const listSchema = Joi.object({
  feed: Joi.string(),
  author_id: Joi.string().uuid(),
  org_id: Joi.string().uuid(),
  group_id: Joi.string().uuid(),
  analytics: Joi.boolean().truthy('true').falsy('false'),
  limit: Joi.number().integer().min(1).max(100),
  sort: Joi.string(),
  cursor: Joi.string(),
  fields: Joi.alternatives().try(Joi.string(), Joi.array().items(Joi.string())),
  expand: Joi.alternatives().try(Joi.string(), Joi.array().items(Joi.string())),
});
const postSchema = Joi.object({
  content: Joi.string().required(),
  attachments: Joi.array().items(Joi.object()),
  share_ref: Joi.object(),
  group_id: Joi.string().uuid().optional(),
});
const commentSchema = Joi.object({ content: Joi.string().required(), parent_id: Joi.string().uuid().optional() });
const reactionSchema = Joi.object({ type: Joi.string().required() });
=======
const toArray = (value) => {
  if (!value) return [];
  if (Array.isArray(value)) return value;
  return String(value)
    .split(',')
    .map((item) => item.trim())
    .filter(Boolean);
};

const toBoolean = (value) => value === true || value === 'true';

const listSchema = Joi.object({
  feed: Joi.string()
    .valid(...FEED_TYPES)
    .default('home'),
  author_id: Joi.string().uuid(),
  org_id: Joi.string().uuid(),
  cursor: Joi.string(),
  limit: Joi.number().integer().min(1).max(100),
  sort: Joi.string(),
  q: Joi.string().max(500),
  fields: Joi.alternatives().try(Joi.array().items(Joi.string()), Joi.string()),
  expand: Joi.alternatives().try(Joi.array().items(Joi.string()), Joi.string()),
  include: Joi.alternatives().try(Joi.array().items(Joi.string()), Joi.string()),
  analytics: Joi.alternatives().try(Joi.boolean(), Joi.string()),
});

const postCreateSchema = Joi.object({
  content: Joi.string().trim().min(1).required(),
  attachments: Joi.array()
    .items(
      Joi.object({
        id: Joi.string().allow(null),
        url: Joi.string().uri().required(),
        type: Joi.string().max(50).allow(null),
        name: Joi.string().max(255).allow(null),
      })
    )
    .max(10),
  share_ref: Joi.object().unknown(true),
  visibility: Joi.string().valid('public', 'connections', 'private'),
  org_id: Joi.string().uuid().allow(null),
  analytics_snapshot: Joi.object().unknown(true),
});

const postUpdateSchema = postCreateSchema.fork(['content'], (schema) => schema.optional());

const commentCreateSchema = Joi.object({
  content: Joi.string().trim().min(1).required(),
  parent_id: Joi.string().uuid().allow(null),
});

const commentUpdateSchema = Joi.object({
  content: Joi.string().trim().min(1).required(),
});

const commentListSchema = Joi.object({
  cursor: Joi.string(),
  limit: Joi.number().integer().min(1).max(100),
  sort: Joi.string(),
  parent_id: Joi.string().uuid().allow(null),
  expand: Joi.alternatives().try(Joi.array().items(Joi.string()), Joi.string()),
  include: Joi.alternatives().try(Joi.array().items(Joi.string()), Joi.string()),
  analytics: Joi.alternatives().try(Joi.boolean(), Joi.string()),
});

const reactionSchema = Joi.object({
  type: Joi.string()
    .valid(...REACTION_TYPES)
    .required(),
});

const reactionListSchema = Joi.object({
  grouped: Joi.alternatives().try(Joi.boolean(), Joi.string()).default(false),
});

const reactionDeleteSchema = Joi.object({
  type: Joi.string().valid(...REACTION_TYPES),
});

const shareSchema = Joi.object({
  channel: Joi.string().max(50).allow(null, ''),
  message: Joi.string().max(2000).allow(null, ''),
  metadata: Joi.object().unknown(true),
});

const trendingSchema = Joi.object({
  window: Joi.string().pattern(/^[0-9]+[hdw]$/i).default('24h'),
  limit: Joi.number().integer().min(1).max(50).default(10),
  expand: Joi.alternatives().try(Joi.array().items(Joi.string()), Joi.string()),
});

const postGetSchema = Joi.object({
  expand: Joi.alternatives().try(Joi.array().items(Joi.string()), Joi.string()),
  fields: Joi.alternatives().try(Joi.array().items(Joi.string()), Joi.string()),
  include: Joi.alternatives().try(Joi.array().items(Joi.string()), Joi.string()),
  record_view: Joi.alternatives().try(Joi.boolean(), Joi.string()).default(true),
});

const feedHealthSchema = Joi.object({
  from: Joi.date().iso(),
  to: Joi.date().iso(),
});

const handleFeedMetric = async (fn) => {
  try {
    await fn();
  } catch (error) {
    // eslint-disable-next-line no-console
    console.warn('Failed to record feed metric', error);
  }
};
>>>>>>> 98f80006

const list = async (req, res, next) => {
  const started = Date.now();
  let payload;
  try {
<<<<<<< HEAD
    const payload = validate(listSchema, req.query);
    const result = await service.listPosts(payload, req.user);
=======
    payload = validate(listSchema, req.query);
    payload.expand = toArray(req.query.expand ?? payload.expand);
    payload.fields = toArray(req.query.fields ?? payload.fields);
    payload.include = toArray(req.query.include ?? payload.include);
    payload.includeDeleted = payload.include.includes('deleted') && req.user?.role === 'admin';
    payload.analytics = toBoolean(payload.analytics);

    const result = await service.listPosts(payload, req.user);
    await handleFeedMetric(() =>
      service.recordFeedMetric({
        feed: payload.feed,
        userId: req.user?.id,
        latencyMs: Date.now() - started,
        error: false,
        statusCode: 200,
      })
    );
>>>>>>> 98f80006
    res.json(result);
  } catch (error) {
    await handleFeedMetric(() =>
      service.recordFeedMetric({
        feed: payload?.feed || req.query.feed || 'home',
        userId: req.user?.id,
        latencyMs: Date.now() - started,
        error: true,
        statusCode: error.statusCode || 500,
        errorCode: error.code,
      })
    );
    next(error);
  }
};

const create = async (req, res, next) => {
  try {
<<<<<<< HEAD
    const payload = validate(postSchema, req.body);
    const result = await service.createPost(req.user, payload);
    res.status(201).json(result);
=======
    const payload = validate(postCreateSchema, req.body);
    const post = await service.createPost(req.user, payload);
    await persistIdempotentResponse(req, res, { status: 201, body: post });
    res.status(201).json(post);
>>>>>>> 98f80006
  } catch (error) {
    next(error);
  }
};

const get = async (req, res, next) => {
  try {
<<<<<<< HEAD
    const result = await service.getPost(req.params.id, req.user);
    res.json(result);
=======
    const payload = validate(postGetSchema, req.query);
    const expand = toArray(req.query.expand ?? payload.expand);
    const fields = toArray(req.query.fields ?? payload.fields);
    const include = toArray(req.query.include ?? payload.include);
    const includeDeleted = include.includes('deleted') && req.user?.role === 'admin';
    const recordView = toBoolean(payload.record_view);

    const post = await service.getPost(req.params.id, {
      expand,
      fields,
      includeDeleted,
      currentUser: req.user,
      recordView,
      requestContext: { ip: req.ip, userAgent: req.headers['user-agent'] },
    });
    res.json(post);
>>>>>>> 98f80006
  } catch (error) {
    next(error);
  }
};

const update = async (req, res, next) => {
  try {
<<<<<<< HEAD
    const payload = validate(postSchema, req.body);
    const result = await service.updatePost(req.params.id, req.user, payload);
    res.json(result);
=======
    const payload = validate(postUpdateSchema, req.body);
    if (!Object.keys(payload).length) {
      throw new ApiError(400, 'No changes supplied', 'VALIDATION_ERROR');
    }
    const post = await service.updatePost(req.params.id, req.user, payload);
    res.json(post);
>>>>>>> 98f80006
  } catch (error) {
    next(error);
  }
};

const remove = async (req, res, next) => {
  try {
    const result = await service.deletePost(req.params.id, req.user);
    res.json(result);
  } catch (error) {
    next(error);
  }
};

const listComments = async (req, res, next) => {
  try {
<<<<<<< HEAD
    const payload = validate(commentSchema, req.body);
    const result = await service.createComment(req.user, req.params.id, payload);
    res.status(201).json(result);
=======
    const payload = validate(commentListSchema, req.query);
    payload.expand = toArray(req.query.expand ?? payload.expand);
    payload.include = toArray(req.query.include ?? payload.include);
    payload.includeDeleted = payload.include.includes('deleted') && req.user?.role === 'admin';
    payload.analytics = toBoolean(payload.analytics);

    const result = await service.listComments(req.params.postId, payload, req.user);
    res.json(result);
>>>>>>> 98f80006
  } catch (error) {
    next(error);
  }
};

const createComment = async (req, res, next) => {
  try {
<<<<<<< HEAD
    const payload = validate(reactionSchema, req.body);
    const result = await service.react(req.user, req.params.id, payload);
=======
    const payload = validate(commentCreateSchema, req.body);
    const comment = await service.createComment(req.user.id, req.params.postId, payload);
    await persistIdempotentResponse(req, res, { status: 201, body: comment });
    res.status(201).json(comment);
  } catch (error) {
    next(error);
  }
};

const updateComment = async (req, res, next) => {
  try {
    const payload = validate(commentUpdateSchema, req.body);
    const comment = await service.updateComment(req.params.id, req.user, payload);
    res.json(comment);
  } catch (error) {
    next(error);
  }
};

const deleteComment = async (req, res, next) => {
  try {
    const result = await service.deleteComment(req.params.id, req.user);
>>>>>>> 98f80006
    res.json(result);
  } catch (error) {
    next(error);
  }
};

const addReaction = async (req, res, next) => {
  try {
    const payload = validate(reactionSchema, req.body);
    const reaction = await service.addReaction(req.user.id, req.params.id, payload);
    res.json(reaction);
  } catch (error) {
    next(error);
  }
};

const removeReaction = async (req, res, next) => {
  try {
<<<<<<< HEAD
    const result = await service.removeReaction(req.user, req.params.id);
=======
    const payload = validate(reactionDeleteSchema, req.query);
    const result = await service.removeReaction(req.user.id, req.params.id, payload);
    res.json(result);
  } catch (error) {
    next(error);
  }
};

const listReactions = async (req, res, next) => {
  try {
    const payload = validate(reactionListSchema, req.query);
    const result = await service.listReactions(req.params.id, {
      grouped: toBoolean(payload.grouped),
    });
    res.json(result);
  } catch (error) {
    next(error);
  }
};

const share = async (req, res, next) => {
  try {
    const payload = validate(shareSchema, req.body || {});
    const shareResult = await service.sharePost(req.user.id, req.params.id, payload);
    await persistIdempotentResponse(req, res, { status: 201, body: shareResult });
    res.status(201).json(shareResult);
  } catch (error) {
    next(error);
  }
};

const trending = async (req, res, next) => {
  try {
    const payload = validate(trendingSchema, req.query);
    payload.expand = toArray(req.query.expand ?? payload.expand);
    const result = await service.getTrendingPosts(payload, req.user);
    res.json(result);
  } catch (error) {
    next(error);
  }
};

const analytics = async (req, res, next) => {
  try {
    const result = await service.getPostAnalytics(req.params.id);
    res.json(result);
  } catch (error) {
    next(error);
  }
};

const feedHealth = async (req, res, next) => {
  try {
    const payload = validate(feedHealthSchema, req.query);
    const result = await service.getFeedHealth(payload);
>>>>>>> 98f80006
    res.json(result);
  } catch (error) {
    next(error);
  }
};

module.exports = {
  list,
  create,
  get,
  update,
  remove,
  listComments,
  createComment,
  updateComment,
  deleteComment,
  addReaction,
  removeReaction,
  listReactions,
  share,
  trending,
  analytics,
  feedHealth,
};<|MERGE_RESOLUTION|>--- conflicted
+++ resolved
@@ -14,7 +14,6 @@
   return value;
 };
 
-<<<<<<< HEAD
 const listSchema = Joi.object({
   feed: Joi.string(),
   author_id: Joi.string().uuid(),
@@ -35,7 +34,6 @@
 });
 const commentSchema = Joi.object({ content: Joi.string().required(), parent_id: Joi.string().uuid().optional() });
 const reactionSchema = Joi.object({ type: Joi.string().required() });
-=======
 const toArray = (value) => {
   if (!value) return [];
   if (Array.isArray(value)) return value;
@@ -148,16 +146,13 @@
     console.warn('Failed to record feed metric', error);
   }
 };
->>>>>>> 98f80006
 
 const list = async (req, res, next) => {
   const started = Date.now();
   let payload;
   try {
-<<<<<<< HEAD
     const payload = validate(listSchema, req.query);
     const result = await service.listPosts(payload, req.user);
-=======
     payload = validate(listSchema, req.query);
     payload.expand = toArray(req.query.expand ?? payload.expand);
     payload.fields = toArray(req.query.fields ?? payload.fields);
@@ -175,7 +170,6 @@
         statusCode: 200,
       })
     );
->>>>>>> 98f80006
     res.json(result);
   } catch (error) {
     await handleFeedMetric(() =>
@@ -194,16 +188,13 @@
 
 const create = async (req, res, next) => {
   try {
-<<<<<<< HEAD
     const payload = validate(postSchema, req.body);
     const result = await service.createPost(req.user, payload);
     res.status(201).json(result);
-=======
     const payload = validate(postCreateSchema, req.body);
     const post = await service.createPost(req.user, payload);
     await persistIdempotentResponse(req, res, { status: 201, body: post });
     res.status(201).json(post);
->>>>>>> 98f80006
   } catch (error) {
     next(error);
   }
@@ -211,10 +202,8 @@
 
 const get = async (req, res, next) => {
   try {
-<<<<<<< HEAD
     const result = await service.getPost(req.params.id, req.user);
     res.json(result);
-=======
     const payload = validate(postGetSchema, req.query);
     const expand = toArray(req.query.expand ?? payload.expand);
     const fields = toArray(req.query.fields ?? payload.fields);
@@ -231,7 +220,6 @@
       requestContext: { ip: req.ip, userAgent: req.headers['user-agent'] },
     });
     res.json(post);
->>>>>>> 98f80006
   } catch (error) {
     next(error);
   }
@@ -239,18 +227,15 @@
 
 const update = async (req, res, next) => {
   try {
-<<<<<<< HEAD
     const payload = validate(postSchema, req.body);
     const result = await service.updatePost(req.params.id, req.user, payload);
     res.json(result);
-=======
     const payload = validate(postUpdateSchema, req.body);
     if (!Object.keys(payload).length) {
       throw new ApiError(400, 'No changes supplied', 'VALIDATION_ERROR');
     }
     const post = await service.updatePost(req.params.id, req.user, payload);
     res.json(post);
->>>>>>> 98f80006
   } catch (error) {
     next(error);
   }
@@ -267,11 +252,9 @@
 
 const listComments = async (req, res, next) => {
   try {
-<<<<<<< HEAD
     const payload = validate(commentSchema, req.body);
     const result = await service.createComment(req.user, req.params.id, payload);
     res.status(201).json(result);
-=======
     const payload = validate(commentListSchema, req.query);
     payload.expand = toArray(req.query.expand ?? payload.expand);
     payload.include = toArray(req.query.include ?? payload.include);
@@ -280,7 +263,6 @@
 
     const result = await service.listComments(req.params.postId, payload, req.user);
     res.json(result);
->>>>>>> 98f80006
   } catch (error) {
     next(error);
   }
@@ -288,10 +270,8 @@
 
 const createComment = async (req, res, next) => {
   try {
-<<<<<<< HEAD
     const payload = validate(reactionSchema, req.body);
     const result = await service.react(req.user, req.params.id, payload);
-=======
     const payload = validate(commentCreateSchema, req.body);
     const comment = await service.createComment(req.user.id, req.params.postId, payload);
     await persistIdempotentResponse(req, res, { status: 201, body: comment });
@@ -314,7 +294,6 @@
 const deleteComment = async (req, res, next) => {
   try {
     const result = await service.deleteComment(req.params.id, req.user);
->>>>>>> 98f80006
     res.json(result);
   } catch (error) {
     next(error);
@@ -333,9 +312,7 @@
 
 const removeReaction = async (req, res, next) => {
   try {
-<<<<<<< HEAD
     const result = await service.removeReaction(req.user, req.params.id);
-=======
     const payload = validate(reactionDeleteSchema, req.query);
     const result = await service.removeReaction(req.user.id, req.params.id, payload);
     res.json(result);
@@ -391,7 +368,6 @@
   try {
     const payload = validate(feedHealthSchema, req.query);
     const result = await service.getFeedHealth(payload);
->>>>>>> 98f80006
     res.json(result);
   } catch (error) {
     next(error);
