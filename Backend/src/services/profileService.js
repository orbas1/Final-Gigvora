const { Op } = require('sequelize');
const {
  Profile,
  ProfileExperience,
  ProfileEducation,
  ProfileSkill,
  ProfileTag,
  Skill,
  Tag,
  PortfolioItem,
  Review,
  FreelancerProfile,
  AgencyProfile,
  CompanyProfile,
  ProfileView,
  UserFollow,
  Connection,
  Notification,
  sequelize,
} = require('../models');
const { ApiError } = require('../middleware/errorHandler');
const { aggregateByPeriod } = require('../utils/analytics');
const { buildPagination, encodeCursor } = require('../utils/pagination');
<<<<<<< HEAD

const getCursorValue = (row, field) => {
  if (!row) return undefined;
  if (typeof row.get === 'function') {
    const value = row.get(field);
    if (value !== undefined) return value;
  }
  return row[field];
};

const ensureProfileByUser = async (userId, { includeDeleted = false, transaction } = {}) => {
  const profile = await Profile.findOne({
    where: { user_id: userId },
    paranoid: !includeDeleted,
    transaction,
  });
  if (!profile) {
    throw new ApiError(404, 'Profile not found', 'PROFILE_NOT_FOUND');
  }
  return profile;
};

const resolveProfile = async (identifier, { includeDeleted = false } = {}) => {
  const profile =
    (await Profile.findByPk(identifier, { paranoid: !includeDeleted })) ||
    (await Profile.findOne({ where: { user_id: identifier }, paranoid: !includeDeleted }));
  if (!profile) {
    throw new ApiError(404, 'Profile not found', 'PROFILE_NOT_FOUND');
  }
  return profile;
};

const paginateRecords = async (
  model,
  {
    where,
    pagination,
    includeDeleted = false,
    analytics = false,
    include = [],
    orderFallback = [['created_at', 'DESC']],
  }
) => {
  const limit = pagination.limit;
  const baseWhere = where ? { ...where } : {};
  if (pagination.cursorValue !== undefined && pagination.cursorValue !== null) {
    const existingConstraint = baseWhere[pagination.sortField];
    if (existingConstraint && typeof existingConstraint === 'object' && !Array.isArray(existingConstraint)) {
      baseWhere[pagination.sortField] = {
        ...existingConstraint,
        [pagination.cursorOperator]: pagination.cursorValue,
      };
    } else if (existingConstraint !== undefined) {
      baseWhere[pagination.sortField] = {
        [Op.eq]: existingConstraint,
        [pagination.cursorOperator]: pagination.cursorValue,
      };
    } else {
      baseWhere[pagination.sortField] = { [pagination.cursorOperator]: pagination.cursorValue };
    }
  }

  const queryOptions = {
    where: baseWhere,
    order: pagination.order.length ? pagination.order : orderFallback,
    limit: limit + 1,
    paranoid: !includeDeleted,
    include,
  };

  const rows = await model.findAll(queryOptions);
  const hasNext = rows.length > limit;
  const data = hasNext ? rows.slice(0, limit) : rows;
  const last = data[data.length - 1];
  const nextCursor = hasNext ? encodeCursor(getCursorValue(last, pagination.sortField)) : null;

  const response = { data, next_cursor: nextCursor };

  if (analytics) {
    const total = await model.count({ where, paranoid: !includeDeleted, include });
    response.analytics = { total };
  }

  return response;
};

const normalizeSkillInput = (entries = []) =>
  entries
    .map((entry) =>
      typeof entry === 'string'
        ? { name: entry.trim(), proficiency: null }
        : { name: entry.name?.trim(), proficiency: entry.proficiency ?? null }
    )
    .filter((entry) => entry.name);

const normalizeTagInput = (entries = []) =>
  entries
    .map((entry) => (typeof entry === 'string' ? entry.trim() : entry.name?.trim()))
    .filter(Boolean);

const getProfile = async (userId, { includeDeleted = false, expand = [] } = {}) => {
  const expansions = new Set(expand);
  if (expansions.size === 0) {
    ['experiences', 'education', 'portfolio', 'reviews', 'skills', 'tags', 'freelancer_overlay'].forEach((key) =>
      expansions.add(key)
    );
  }

  const include = [];
  if (expansions.has('experiences')) {
    include.push({ model: ProfileExperience, as: 'experiences', paranoid: !includeDeleted });
  }
  if (expansions.has('education')) {
    include.push({ model: ProfileEducation, as: 'education', paranoid: !includeDeleted });
  }
  if (expansions.has('portfolio')) {
    include.push({ model: PortfolioItem, as: 'portfolio', paranoid: !includeDeleted });
  }
  if (expansions.has('reviews')) {
    include.push({ model: Review, as: 'reviews', paranoid: !includeDeleted });
  }
  if (expansions.has('skills')) {
    include.push({ model: Skill, as: 'skills' });
  }
  if (expansions.has('tags')) {
    include.push({ model: Tag, as: 'tags' });
  }
  if (expansions.has('freelancer_overlay')) {
    include.push({ model: FreelancerProfile, as: 'freelancer_overlay', paranoid: !includeDeleted });
  }

  const profile = await Profile.findOne({
    where: { user_id: userId },
=======

const parseDate = (value) => {
  if (!value) return null;
  const date = new Date(value);
  return Number.isNaN(date.getTime()) ? null : date;
};

const buildRangeFilter = (from, to) => {
  const range = {};
  const fromDate = parseDate(from);
  const toDate = parseDate(to);

  if (fromDate) {
    range[Op.gte] = fromDate;
  }

  if (toDate) {
    range[Op.lte] = toDate;
  }

  return range;
};

const applyRangeFilter = (where, field, from, to) => {
  const range = buildRangeFilter(from, to);
  if (Object.keys(range).length) {
    where[field] = range;
  }
};

const getCursorValue = (row, field) => {
  if (!row) return undefined;
  if (typeof row.get === 'function') {
    const value = row.get(field);
    if (value !== undefined) return value;
  }
  return row[field];
};

const ensureProfileByUser = async (userId, { includeDeleted = false, transaction } = {}) => {
  const profile = await Profile.findOne({
    where: { user_id: userId },
    paranoid: !includeDeleted,
    transaction,
  });
  if (!profile) {
    throw new ApiError(404, 'Profile not found', 'PROFILE_NOT_FOUND');
  }
  return profile;
};

const resolveProfile = async (identifier, { includeDeleted = false } = {}) => {
  const profile =
    (await Profile.findByPk(identifier, { paranoid: !includeDeleted })) ||
    (await Profile.findOne({ where: { user_id: identifier }, paranoid: !includeDeleted }));
  if (!profile) {
    throw new ApiError(404, 'Profile not found', 'PROFILE_NOT_FOUND');
  }
  return profile;
};

const paginateRecords = async (
  model,
  {
    where,
    pagination,
    includeDeleted = false,
    analytics = false,
    include = [],
    orderFallback = [['created_at', 'DESC']],
  }
) => {
  const limit = pagination.limit;
  const baseWhere = where ? { ...where } : {};
  if (pagination.cursorValue !== undefined && pagination.cursorValue !== null) {
    const existingConstraint = baseWhere[pagination.sortField];
    if (existingConstraint && typeof existingConstraint === 'object' && !Array.isArray(existingConstraint)) {
      baseWhere[pagination.sortField] = {
        ...existingConstraint,
        [pagination.cursorOperator]: pagination.cursorValue,
      };
    } else if (existingConstraint !== undefined) {
      baseWhere[pagination.sortField] = {
        [Op.eq]: existingConstraint,
        [pagination.cursorOperator]: pagination.cursorValue,
      };
    } else {
      baseWhere[pagination.sortField] = { [pagination.cursorOperator]: pagination.cursorValue };
    }
  }

  const queryOptions = {
    where: baseWhere,
    order: pagination.order.length ? pagination.order : orderFallback,
    limit: limit + 1,
    paranoid: !includeDeleted,
    include,
  };

  const rows = await model.findAll(queryOptions);
  const hasNext = rows.length > limit;
  const data = hasNext ? rows.slice(0, limit) : rows;
  const last = data[data.length - 1];
  const nextCursor = hasNext ? encodeCursor(getCursorValue(last, pagination.sortField)) : null;

  const response = { data, next_cursor: nextCursor };

  if (analytics) {
    const total = await model.count({ where, paranoid: !includeDeleted, include });
    response.analytics = { total };
  }

  return response;
};

const normalizeSkillInput = (entries = []) =>
  entries
    .map((entry) =>
      typeof entry === 'string'
        ? { name: entry.trim(), proficiency: null }
        : { name: entry.name?.trim(), proficiency: entry.proficiency ?? null }
    )
    .filter((entry) => entry.name);

const normalizeTagInput = (entries = []) =>
  entries
    .map((entry) => (typeof entry === 'string' ? entry.trim() : entry.name?.trim()))
    .filter(Boolean);

const getProfile = async (userId, { includeDeleted = false, expand = [] } = {}) => {
  const expansions = new Set(expand);
  if (expansions.size === 0) {
    ['experiences', 'education', 'portfolio', 'reviews', 'skills', 'tags', 'freelancer_overlay'].forEach((key) =>
      expansions.add(key)
    );
  }

  const include = [];
  if (expansions.has('experiences')) {
    include.push({ model: ProfileExperience, as: 'experiences', paranoid: !includeDeleted });
  }
  if (expansions.has('education')) {
    include.push({ model: ProfileEducation, as: 'education', paranoid: !includeDeleted });
  }
  if (expansions.has('portfolio')) {
    include.push({ model: PortfolioItem, as: 'portfolio', paranoid: !includeDeleted });
  }
  if (expansions.has('reviews')) {
    include.push({ model: Review, as: 'reviews', paranoid: !includeDeleted });
  }
  if (expansions.has('skills')) {
    include.push({ model: Skill, as: 'skills' });
  }
  if (expansions.has('tags')) {
    include.push({ model: Tag, as: 'tags' });
  }
  if (expansions.has('freelancer_overlay')) {
    include.push({ model: FreelancerProfile, as: 'freelancer_overlay', paranoid: !includeDeleted });
  }

  const profile = await Profile.findOne({
    where: { user_id: userId },
>>>>>>> 4e554ffb
    include,
    paranoid: !includeDeleted,
  });
  if (!profile) {
    throw new ApiError(404, 'Profile not found', 'PROFILE_NOT_FOUND');
  }
  return profile;
};

const updateProfile = async (userId, data) => {
  const profile = await ensureProfileByUser(userId);
  await profile.update(data);
  return getProfile(userId);
};

const listExperiences = async (userId, { limit, cursor, sort, analytics = false, includeDeleted = false } = {}) => {
  const profile = await ensureProfileByUser(userId, { includeDeleted });
  const pagination = buildPagination({ limit, cursor, sort }, ['start_date', 'created_at']);
  return paginateRecords(ProfileExperience, {
    where: { profile_id: profile.id },
    pagination,
    includeDeleted,
    analytics,
    orderFallback: [['start_date', 'DESC']],
  });
};

const getExperience = async (userId, expId, { includeDeleted = false } = {}) => {
  const profile = await ensureProfileByUser(userId, { includeDeleted });
  const experience = await ProfileExperience.findOne({
    where: { id: expId, profile_id: profile.id },
    paranoid: !includeDeleted,
  });
  if (!experience) {
    throw new ApiError(404, 'Experience not found', 'EXPERIENCE_NOT_FOUND');
  }
  return experience;
};

const createExperience = async (userId, payload) => {
  const profile = await ensureProfileByUser(userId);
  return ProfileExperience.create({ ...payload, profile_id: profile.id });
};

const updateExperience = async (userId, expId, payload) => {
  const experience = await getExperience(userId, expId);
  await experience.update(payload);
  return experience;
};

const deleteExperience = async (userId, expId) => {
  const experience = await getExperience(userId, expId);
  await experience.destroy();
  return { success: true };
};

const listEducation = async (userId, { limit, cursor, sort, analytics = false, includeDeleted = false } = {}) => {
  const profile = await ensureProfileByUser(userId, { includeDeleted });
  const pagination = buildPagination({ limit, cursor, sort }, ['start_date', 'created_at']);
  return paginateRecords(ProfileEducation, {
    where: { profile_id: profile.id },
    pagination,
    includeDeleted,
    analytics,
    orderFallback: [['start_date', 'DESC']],
  });
};

const getEducation = async (userId, eduId, { includeDeleted = false } = {}) => {
  const profile = await ensureProfileByUser(userId, { includeDeleted });
  const education = await ProfileEducation.findOne({
    where: { id: eduId, profile_id: profile.id },
    paranoid: !includeDeleted,
  });
  if (!education) {
    throw new ApiError(404, 'Education not found', 'EDUCATION_NOT_FOUND');
  }
  return education;
};

const createEducation = async (userId, payload) => {
  const profile = await ensureProfileByUser(userId);
  return ProfileEducation.create({ ...payload, profile_id: profile.id });
};

const updateEducation = async (userId, eduId, payload) => {
  const education = await getEducation(userId, eduId);
  await education.update(payload);
  return education;
};

const deleteEducation = async (userId, eduId) => {
  const education = await getEducation(userId, eduId);
  await education.destroy();
  return { success: true };
};

const listSkills = async (userId, { analytics = false } = {}) => {
  const profile = await ensureProfileByUser(userId);
  const skills = await profile.getSkills({
    joinTableAttributes: ['proficiency', 'created_at', 'updated_at'],
    order: [['name', 'ASC']],
  });
  const response = { data: skills };
  if (analytics) {
    const total = await ProfileSkill.count({ where: { profile_id: profile.id } });
    response.analytics = { total };
  }
  return response;
};

const upsertSkills = async (userId, skillEntries) => {
  const normalized = normalizeSkillInput(skillEntries);
  if (!normalized.length) {
    return { data: [] };
  }

  return sequelize.transaction(async (transaction) => {
    const profile = await ensureProfileByUser(userId, { transaction });
    const skillIds = [];
    for (const entry of normalized) {
      const [skill] = await Skill.findOrCreate({
        where: { name: entry.name },
        defaults: { description: null },
        transaction,
      });
      skillIds.push(skill.id);
      const [pivot] = await ProfileSkill.findOrCreate({
        where: { profile_id: profile.id, skill_id: skill.id },
        defaults: { proficiency: entry.proficiency },
        transaction,
      });
      if (entry.proficiency !== null && entry.proficiency !== undefined) {
        await pivot.update({ proficiency: entry.proficiency }, { transaction });
      }
    }

    await ProfileSkill.destroy({
      where: { profile_id: profile.id, skill_id: { [Op.notIn]: skillIds } },
      transaction,
    });

    const skills = await profile.getSkills({
      joinTableAttributes: ['proficiency', 'created_at', 'updated_at'],
      order: [['name', 'ASC']],
      transaction,
    });
    return { data: skills };
  });
};

const deleteSkills = async (userId, identifiers = []) => {
  const profile = await ensureProfileByUser(userId);
  if (!identifiers.length) {
    await ProfileSkill.destroy({ where: { profile_id: profile.id } });
    return { success: true };
  }

  const uuids = identifiers.filter((value) => /^[0-9a-fA-F-]{36}$/.test(value));
  const names = identifiers.filter((value) => !/^[0-9a-fA-F-]{36}$/.test(value));

  let skillIds = [...uuids];
  if (names.length) {
    const matched = await Skill.findAll({ where: { name: { [Op.in]: names } } });
    skillIds = skillIds.concat(matched.map((skill) => skill.id));
  }

  if (!skillIds.length) {
    return { success: true };
  }

  await ProfileSkill.destroy({ where: { profile_id: profile.id, skill_id: { [Op.in]: skillIds } } });
  return { success: true };
};

const listTags = async (userId, { analytics = false } = {}) => {
  const profile = await ensureProfileByUser(userId);
  const tags = await profile.getTags({ order: [['name', 'ASC']] });
  const response = { data: tags };
  if (analytics) {
    const total = await ProfileTag.count({ where: { profile_id: profile.id } });
    response.analytics = { total };
  }
  return response;
<<<<<<< HEAD
};

const upsertTags = async (userId, tagEntries) => {
  const normalized = normalizeTagInput(tagEntries);
  if (!normalized.length) {
    return { data: [] };
  }

  return sequelize.transaction(async (transaction) => {
    const profile = await ensureProfileByUser(userId, { transaction });
    const tagIds = [];
    for (const name of normalized) {
      const [tag] = await Tag.findOrCreate({ where: { name }, defaults: { description: null }, transaction });
      tagIds.push(tag.id);
      await ProfileTag.findOrCreate({
        where: { profile_id: profile.id, tag_id: tag.id },
        transaction,
      });
    }

    await ProfileTag.destroy({ where: { profile_id: profile.id, tag_id: { [Op.notIn]: tagIds } }, transaction });
    const tags = await profile.getTags({ order: [['name', 'ASC']], transaction });
    return { data: tags };
  });
};

=======
};

const upsertTags = async (userId, tagEntries) => {
  const normalized = normalizeTagInput(tagEntries);
  if (!normalized.length) {
    return { data: [] };
  }

  return sequelize.transaction(async (transaction) => {
    const profile = await ensureProfileByUser(userId, { transaction });
    const tagIds = [];
    for (const name of normalized) {
      const [tag] = await Tag.findOrCreate({ where: { name }, defaults: { description: null }, transaction });
      tagIds.push(tag.id);
      await ProfileTag.findOrCreate({
        where: { profile_id: profile.id, tag_id: tag.id },
        transaction,
      });
    }

    await ProfileTag.destroy({ where: { profile_id: profile.id, tag_id: { [Op.notIn]: tagIds } }, transaction });
    const tags = await profile.getTags({ order: [['name', 'ASC']], transaction });
    return { data: tags };
  });
};

>>>>>>> 4e554ffb
const deleteTags = async (userId, identifiers = []) => {
  const profile = await ensureProfileByUser(userId);
  if (!identifiers.length) {
    await ProfileTag.destroy({ where: { profile_id: profile.id } });
    return { success: true };
  }

  const uuids = identifiers.filter((value) => /^[0-9a-fA-F-]{36}$/.test(value));
  const names = identifiers.filter((value) => !/^[0-9a-fA-F-]{36}$/.test(value));

  let tagIds = [...uuids];
  if (names.length) {
    const matched = await Tag.findAll({ where: { name: { [Op.in]: names } } });
    tagIds = tagIds.concat(matched.map((tag) => tag.id));
  }

  if (!tagIds.length) {
    return { success: true };
  }

  await ProfileTag.destroy({ where: { profile_id: profile.id, tag_id: { [Op.in]: tagIds } } });
  return { success: true };
};

const listPortfolio = async (userId, { limit, cursor, sort, analytics = false, includeDeleted = false } = {}) => {
  const profile = await ensureProfileByUser(userId, { includeDeleted });
  const pagination = buildPagination({ limit, cursor, sort }, ['created_at']);
  return paginateRecords(PortfolioItem, {
    where: { profile_id: profile.id },
    pagination,
    includeDeleted,
    analytics,
    orderFallback: [['created_at', 'DESC']],
  });
};

const getPortfolioItem = async (userId, itemId, { includeDeleted = false } = {}) => {
  const profile = await ensureProfileByUser(userId, { includeDeleted });
  const item = await PortfolioItem.findOne({
    where: { id: itemId, profile_id: profile.id },
    paranoid: !includeDeleted,
  });
  if (!item) {
    throw new ApiError(404, 'Portfolio item not found', 'PORTFOLIO_NOT_FOUND');
  }
  return item;
};

const addPortfolioItem = async (userId, payload) => {
  const profile = await ensureProfileByUser(userId);
  return PortfolioItem.create({ ...payload, profile_id: profile.id });
};

const updatePortfolioItem = async (userId, itemId, payload) => {
  const item = await getPortfolioItem(userId, itemId);
  await item.update(payload);
  return item;
};

const deletePortfolioItem = async (userId, itemId) => {
  const item = await getPortfolioItem(userId, itemId);
  await item.destroy();
  return { success: true };
};

const listReviews = async (userId, { limit, cursor, sort, analytics = false, includeDeleted = false } = {}) => {
  const profile = await ensureProfileByUser(userId, { includeDeleted });
  const pagination = buildPagination({ limit, cursor, sort }, ['created_at', 'rating']);
  return paginateRecords(Review, {
    where: { profile_id: profile.id },
    pagination,
    includeDeleted,
    analytics,
    include: [{ association: 'reviewer', attributes: ['id', 'email'], required: false }],
    orderFallback: [['created_at', 'DESC']],
  });
};

const addReview = async (userId, payload, { actor } = {}) => {
  const profile = await ensureProfileByUser(userId);

  if (actor?.role !== 'admin' && actor?.id !== payload.reviewer_id) {
    throw new ApiError(403, 'You may only review as yourself', 'FORBIDDEN');
  }

  if (actor?.role !== 'admin') {
    const hasEngagement = await Connection.findOne({
      where: {
        status: 'accepted',
        [Op.or]: [
          { requester_id: payload.reviewer_id, addressee_id: profile.user_id },
          { requester_id: profile.user_id, addressee_id: payload.reviewer_id },
        ],
      },
    });

    if (!hasEngagement) {
      throw new ApiError(422, 'Review not allowed without an accepted engagement', 'REVIEW_NOT_ALLOWED');
    }
  }

  return Review.create({ ...payload, profile_id: profile.id });
};

const recordProfileView = async ({ profileId, viewerId, source }) => {
  const profile = await resolveProfile(profileId);
  return ProfileView.create({
    profile_id: profile.id,
    viewer_id: viewerId,
    source: source || 'direct',
    viewed_at: new Date(),
  });
};

const trafficAnalytics = async ({ id, from, to, by = 'day' }) => {
  const profile = await resolveProfile(id);
  const queryGenerator = ProfileView.sequelize.getQueryInterface().queryGenerator;
  const tableSql = queryGenerator.quoteTable(ProfileView.getTableName());
  const columnSql = `${tableSql}.${queryGenerator.quoteIdentifier('profile_id')}`;
  const buckets = await aggregateByPeriod(ProfileView, 'viewed_at', {
    granularity: ['day', 'week', 'month'].includes(by) ? by : 'day',
    from,
    to,
    includeDeleted: false,
    extraWhere: [`${columnSql} = :profileId`],
    replacements: { profileId: profile.id },
  });

  return buckets.map((bucket) => ({ bucket: bucket.bucket, visits: bucket.count }));
};

const engagementAnalytics = async ({ id, from, to }) => {
  const profile = await resolveProfile(id);
<<<<<<< HEAD
  const where = {};
  if (from) {
    where.viewed_at = { ...where.viewed_at, [Op.gte]: new Date(from) };
  }
  if (to) {
    where.viewed_at = { ...where.viewed_at, [Op.lte]: new Date(to) };
  }

  const [views, follows, messages] = await Promise.all([
    ProfileView.count({ where: { ...where, profile_id: profile.id } }),
    UserFollow.count({ where: { followee_id: profile.user_id } }),
    Notification.count({
      where: {
        user_id: profile.user_id,
        [Op.or]: [{ channel: 'message' }, { type: { [Op.like]: 'message%' } }],
      },
    }),
=======

  const viewWhere = { profile_id: profile.id };
  applyRangeFilter(viewWhere, 'viewed_at', from, to);

  const followWhere = { followee_id: profile.user_id };
  applyRangeFilter(followWhere, 'created_at', from, to);

  const messageWhere = {
    user_id: profile.user_id,
    [Op.or]: [{ channel: 'message' }, { type: { [Op.like]: 'message%' } }],
  };
  applyRangeFilter(messageWhere, 'created_at', from, to);

  const [views, follows, messages] = await Promise.all([
    ProfileView.count({ where: viewWhere }),
    UserFollow.count({ where: followWhere }),
    Notification.count({ where: messageWhere }),
>>>>>>> 4e554ffb
  ]);

  return { views, follows, messages };
};

const topProfiles = async ({ metric = 'views', from, to, limit = 10 } = {}) => {
  const safeLimit = Math.min(Number(limit) || 10, 50);
  const replacements = { limit: safeLimit };
<<<<<<< HEAD
  const filters = [];

  if (from) {
    filters.push(`${metric === 'follows' ? 'uf' : 'pv'}.created_at >= :from`);
    replacements.from = new Date(from);
  }
  if (to) {
    filters.push(`${metric === 'follows' ? 'uf' : 'pv'}.created_at <= :to`);
    replacements.to = new Date(to);
  }

  let query;
  if (metric === 'follows') {
    const whereClause = filters.length ? `WHERE ${filters.join(' AND ')}` : '';
    query = `
=======
  const filters = ['p.deleted_at IS NULL'];

  const fromDate = parseDate(from);
  const toDate = parseDate(to);

  if (metric === 'follows') {
    if (fromDate) {
      filters.push('uf.created_at >= :from');
      replacements.from = fromDate;
    }
    if (toDate) {
      filters.push('uf.created_at <= :to');
      replacements.to = toDate;
    }

    const whereClause = filters.length ? `WHERE ${filters.join(' AND ')}` : '';
    const query = `
>>>>>>> 4e554ffb
      SELECT p.id, p.display_name, p.user_id, COUNT(uf.followee_id) AS score
      FROM profiles p
      JOIN user_follows uf ON uf.followee_id = p.user_id
      ${whereClause}
      GROUP BY p.id, p.display_name, p.user_id
      ORDER BY score DESC, p.display_name ASC
      LIMIT :limit
    `;
<<<<<<< HEAD
  } else {
    const whereClause = filters.length ? `WHERE ${filters.join(' AND ')}` : '';
    query = `
      SELECT p.id, p.display_name, p.user_id, COUNT(pv.id) AS score
      FROM profiles p
      JOIN profile_views pv ON pv.profile_id = p.id
      ${whereClause}
      GROUP BY p.id, p.display_name, p.user_id
      ORDER BY score DESC, p.display_name ASC
      LIMIT :limit
    `;
  }
=======

    const [rows] = await sequelize.query(query, {
      replacements,
      type: sequelize.QueryTypes.SELECT,
    });

    return rows.map((row) => ({ ...row, metric, score: Number(row.score) }));
  }

  if (fromDate) {
    filters.push('pv.viewed_at >= :from');
    replacements.from = fromDate;
  }
  if (toDate) {
    filters.push('pv.viewed_at <= :to');
    replacements.to = toDate;
  }

  const whereClause = filters.length ? `WHERE ${filters.join(' AND ')}` : '';
  const query = `
    SELECT p.id, p.display_name, p.user_id, COUNT(pv.id) AS score
    FROM profiles p
    JOIN profile_views pv ON pv.profile_id = p.id
    ${whereClause}
    GROUP BY p.id, p.display_name, p.user_id
    ORDER BY score DESC, p.display_name ASC
    LIMIT :limit
  `;
>>>>>>> 4e554ffb

  const [rows] = await sequelize.query(query, {
    replacements,
    type: sequelize.QueryTypes.SELECT,
  });

  return rows.map((row) => ({ ...row, metric, score: Number(row.score) }));
<<<<<<< HEAD
};

const getFreelancerOverlay = async (userId, { includeDeleted = false } = {}) => {
  const profile = await ensureProfileByUser(userId, { includeDeleted });
  const overlay = await FreelancerProfile.findOne({
    where: { profile_id: profile.id },
    paranoid: !includeDeleted,
  });
  if (!overlay) {
    throw new ApiError(404, 'Freelancer overlay not found', 'FREELANCER_OVERLAY_NOT_FOUND');
  }
  return overlay;
};

const updateFreelancerOverlay = async (userId, payload) => {
  const profile = await ensureProfileByUser(userId);
  const [overlay] = await FreelancerProfile.findOrCreate({
    where: { profile_id: profile.id },
    defaults: { ...payload, profile_id: profile.id },
  });
  await overlay.update(payload);
  return overlay;
};

=======
};

const getFreelancerOverlay = async (userId, { includeDeleted = false } = {}) => {
  const profile = await ensureProfileByUser(userId, { includeDeleted });
  const overlay = await FreelancerProfile.findOne({
    where: { profile_id: profile.id },
    paranoid: !includeDeleted,
  });
  if (!overlay) {
    throw new ApiError(404, 'Freelancer overlay not found', 'FREELANCER_OVERLAY_NOT_FOUND');
  }
  return overlay;
};

const updateFreelancerOverlay = async (userId, payload) => {
  const profile = await ensureProfileByUser(userId);
  const [overlay] = await FreelancerProfile.findOrCreate({
    where: { profile_id: profile.id },
    defaults: { ...payload, profile_id: profile.id },
  });
  await overlay.update(payload);
  return overlay;
};

>>>>>>> 4e554ffb
const getAgencyOverlay = async (orgId, { includeDeleted = false } = {}) => {
  const overlay = await AgencyProfile.findOne({ where: { org_id: orgId }, paranoid: !includeDeleted });
  if (!overlay) {
    throw new ApiError(404, 'Agency profile not found', 'AGENCY_PROFILE_NOT_FOUND');
  }
  return overlay;
};

const updateAgencyOverlay = async (orgId, payload) => {
  const [overlay] = await AgencyProfile.findOrCreate({
    where: { org_id: orgId },
    defaults: { ...payload, org_id: orgId },
  });
  await overlay.update(payload);
  return overlay;
};

const getCompanyOverlay = async (orgId, { includeDeleted = false } = {}) => {
  const overlay = await CompanyProfile.findOne({ where: { org_id: orgId }, paranoid: !includeDeleted });
  if (!overlay) {
    throw new ApiError(404, 'Company profile not found', 'COMPANY_PROFILE_NOT_FOUND');
  }
  return overlay;
};

const updateCompanyOverlay = async (orgId, payload) => {
  const [overlay] = await CompanyProfile.findOrCreate({
    where: { org_id: orgId },
    defaults: { ...payload, org_id: orgId },
  });
  await overlay.update(payload);
  return overlay;
};

module.exports = {
  getProfile,
  updateProfile,
  listExperiences,
  getExperience,
  createExperience,
  updateExperience,
  deleteExperience,
  listEducation,
  getEducation,
  createEducation,
  updateEducation,
  deleteEducation,
  listSkills,
  upsertSkills,
  deleteSkills,
  listTags,
  upsertTags,
  deleteTags,
  listPortfolio,
  getPortfolioItem,
  addPortfolioItem,
  updatePortfolioItem,
  deletePortfolioItem,
  listReviews,
  addReview,
  recordProfileView,
  trafficAnalytics,
  engagementAnalytics,
  topProfiles,
  getFreelancerOverlay,
  updateFreelancerOverlay,
  getAgencyOverlay,
  updateAgencyOverlay,
  getCompanyOverlay,
  updateCompanyOverlay,
};<|MERGE_RESOLUTION|>--- conflicted
+++ resolved
@@ -21,7 +21,6 @@
 const { ApiError } = require('../middleware/errorHandler');
 const { aggregateByPeriod } = require('../utils/analytics');
 const { buildPagination, encodeCursor } = require('../utils/pagination');
-<<<<<<< HEAD
 
 const getCursorValue = (row, field) => {
   if (!row) return undefined;
@@ -155,7 +154,6 @@
 
   const profile = await Profile.findOne({
     where: { user_id: userId },
-=======
 
 const parseDate = (value) => {
   if (!value) return null;
@@ -318,7 +316,6 @@
 
   const profile = await Profile.findOne({
     where: { user_id: userId },
->>>>>>> 4e554ffb
     include,
     paranoid: !includeDeleted,
   });
@@ -503,7 +500,6 @@
     response.analytics = { total };
   }
   return response;
-<<<<<<< HEAD
 };
 
 const upsertTags = async (userId, tagEntries) => {
@@ -530,7 +526,6 @@
   });
 };
 
-=======
 };
 
 const upsertTags = async (userId, tagEntries) => {
@@ -557,7 +552,6 @@
   });
 };
 
->>>>>>> 4e554ffb
 const deleteTags = async (userId, identifiers = []) => {
   const profile = await ensureProfileByUser(userId);
   if (!identifiers.length) {
@@ -691,7 +685,6 @@
 
 const engagementAnalytics = async ({ id, from, to }) => {
   const profile = await resolveProfile(id);
-<<<<<<< HEAD
   const where = {};
   if (from) {
     where.viewed_at = { ...where.viewed_at, [Op.gte]: new Date(from) };
@@ -709,7 +702,6 @@
         [Op.or]: [{ channel: 'message' }, { type: { [Op.like]: 'message%' } }],
       },
     }),
-=======
 
   const viewWhere = { profile_id: profile.id };
   applyRangeFilter(viewWhere, 'viewed_at', from, to);
@@ -727,7 +719,6 @@
     ProfileView.count({ where: viewWhere }),
     UserFollow.count({ where: followWhere }),
     Notification.count({ where: messageWhere }),
->>>>>>> 4e554ffb
   ]);
 
   return { views, follows, messages };
@@ -736,7 +727,6 @@
 const topProfiles = async ({ metric = 'views', from, to, limit = 10 } = {}) => {
   const safeLimit = Math.min(Number(limit) || 10, 50);
   const replacements = { limit: safeLimit };
-<<<<<<< HEAD
   const filters = [];
 
   if (from) {
@@ -752,7 +742,6 @@
   if (metric === 'follows') {
     const whereClause = filters.length ? `WHERE ${filters.join(' AND ')}` : '';
     query = `
-=======
   const filters = ['p.deleted_at IS NULL'];
 
   const fromDate = parseDate(from);
@@ -770,7 +759,6 @@
 
     const whereClause = filters.length ? `WHERE ${filters.join(' AND ')}` : '';
     const query = `
->>>>>>> 4e554ffb
       SELECT p.id, p.display_name, p.user_id, COUNT(uf.followee_id) AS score
       FROM profiles p
       JOIN user_follows uf ON uf.followee_id = p.user_id
@@ -779,7 +767,6 @@
       ORDER BY score DESC, p.display_name ASC
       LIMIT :limit
     `;
-<<<<<<< HEAD
   } else {
     const whereClause = filters.length ? `WHERE ${filters.join(' AND ')}` : '';
     query = `
@@ -792,7 +779,6 @@
       LIMIT :limit
     `;
   }
-=======
 
     const [rows] = await sequelize.query(query, {
       replacements,
@@ -821,7 +807,6 @@
     ORDER BY score DESC, p.display_name ASC
     LIMIT :limit
   `;
->>>>>>> 4e554ffb
 
   const [rows] = await sequelize.query(query, {
     replacements,
@@ -829,7 +814,6 @@
   });
 
   return rows.map((row) => ({ ...row, metric, score: Number(row.score) }));
-<<<<<<< HEAD
 };
 
 const getFreelancerOverlay = async (userId, { includeDeleted = false } = {}) => {
@@ -854,7 +838,6 @@
   return overlay;
 };
 
-=======
 };
 
 const getFreelancerOverlay = async (userId, { includeDeleted = false } = {}) => {
@@ -879,7 +862,6 @@
   return overlay;
 };
 
->>>>>>> 4e554ffb
 const getAgencyOverlay = async (orgId, { includeDeleted = false } = {}) => {
   const overlay = await AgencyProfile.findOne({ where: { org_id: orgId }, paranoid: !includeDeleted });
   if (!overlay) {
