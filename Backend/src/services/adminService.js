--- conflicted
+++ resolved
@@ -1,5 +1,3 @@
-<<<<<<< HEAD
-=======
 const { User, Profile, LegalDocument, LegalConsent, WebhookSubscription, WebhookDelivery } = require('../models');
 const { User, Profile } = require('../models');
 const { ApiError } = require('../middleware/errorHandler');
@@ -16,7 +14,6 @@
 const { User, Profile, Job, JobStage, JobApplication, Scorecard, Interview } = require('../models');
 const { User, Profile, Conversation, Message, sequelize } = require('../models');
 const { User, Profile, Connection, sequelize } = require('../models');
->>>>>>> 4e554ffb
 const {
   User,
   Profile,
@@ -27,14 +24,11 @@
   FreelancerProfile,
   AgencyProfile,
   CompanyProfile,
-<<<<<<< HEAD
-=======
   NetworkingLobby,
   NetworkingSession,
   NetworkingSessionParticipant,
   NetworkingSessionFeedback,
   LiveSignal,
->>>>>>> 4e554ffb
 } = require('../models');
 const { ApiError } = require('../middleware/errorHandler');
 
@@ -45,7 +39,6 @@
 
 const listUsers = async () => User.findAll({ limit: 100 });
 
-<<<<<<< HEAD
 const RESTORABLE_MODELS = {
   user: User,
   profile: Profile,
@@ -72,7 +65,6 @@
     throw new ApiError(404, 'Entity not found or already active', 'ENTITY_NOT_FOUND');
   }
 
-=======
 const normalizeRestoreResult = (result) => {
   if (Array.isArray(result)) {
     return result[0] > 0;
@@ -216,7 +208,6 @@
     await Message.restore({ where: { id } });
   }
 
->>>>>>> 4e554ffb
   return { success: true };
 };
 
