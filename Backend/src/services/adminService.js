--- conflicted
+++ resolved
@@ -1,6 +1,4 @@
-<<<<<<< HEAD
 const { User, Profile, Post, Comment, sequelize } = require('../models');
-=======
 const { User, Profile, LegalDocument, LegalConsent, WebhookSubscription, WebhookDelivery } = require('../models');
 const { User, Profile } = require('../models');
 const { ApiError } = require('../middleware/errorHandler');
@@ -33,7 +31,6 @@
   NetworkingSessionFeedback,
   LiveSignal,
 } = require('../models');
->>>>>>> 78e8d0c6
 const { ApiError } = require('../middleware/errorHandler');
 
 const overview = async ({ from, to }) => {
@@ -191,7 +188,6 @@
 };
 
 const restore = async ({ entity_type, id }) => {
-<<<<<<< HEAD
   switch (entity_type) {
     case 'user':
       await User.restore({ where: { id } });
@@ -207,7 +203,6 @@
       break;
     default:
       throw new ApiError(400, `Unsupported entity type: ${entity_type}`, 'UNSUPPORTED_ENTITY');
-=======
   const model = RESTORE_MODELS[entity_type];
   if (!model) {
     throw new ApiError(400, `Unsupported entity type: ${entity_type}`, 'UNSUPPORTED_RESTORE');
@@ -224,7 +219,6 @@
   }
   if (entity_type === 'conversation') {
     await Conversation.restore({ where: { id } });
->>>>>>> 78e8d0c6
   }
   if (entity_type === 'message') {
     await Message.restore({ where: { id } });
