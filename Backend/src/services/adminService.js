<<<<<<< HEAD
const { User, Profile, Company, Agency, CompanyEmployee, AgencyMember } = require('../models');
=======
const { User, Profile, Group } = require('../models');
const { User, Profile, Post, Comment, sequelize } = require('../models');
const { User, Profile, LegalDocument, LegalConsent, WebhookSubscription, WebhookDelivery } = require('../models');
const { User, Profile } = require('../models');
const { ApiError } = require('../middleware/errorHandler');
const supportService = require('./supportService');
const {
  User,
  Profile,
  WalletPaymentMethod,
  WalletPayoutAccount,
  EscrowIntent,
  Payout,
  Refund,
  Invoice,
const { User, Profile, Job, JobStage, JobApplication, Scorecard, Interview } = require('../models');
const { User, Profile, Conversation, Message, sequelize } = require('../models');
const { User, Profile, Connection, sequelize } = require('../models');
const {
  User,
  Profile,
  ProfileExperience,
  ProfileEducation,
  PortfolioItem,
  Review,
  FreelancerProfile,
  AgencyProfile,
  CompanyProfile,
  NetworkingLobby,
  NetworkingSession,
  NetworkingSessionParticipant,
  NetworkingSessionFeedback,
  LiveSignal,
} = require('../models');
>>>>>>> 642d1f47
const { ApiError } = require('../middleware/errorHandler');

const overview = async ({ from, to }) => {
  const totalUsers = await User.count();
  return { totalUsers, from, to };
};

const listUsers = async () => User.findAll({ limit: 100 });

const RESTORABLE_MODELS = {
  user: User,
  profile: Profile,
  profile_experience: ProfileExperience,
  profile_education: ProfileEducation,
  portfolio_item: PortfolioItem,
  review: Review,
  freelancer_profile: FreelancerProfile,
  agency_profile: AgencyProfile,
  company_profile: CompanyProfile,
};

const restore = async ({ entity_type, id }) => {
<<<<<<< HEAD
  if (!entity_type || !id) {
    throw new ApiError(400, 'entity_type and id are required', 'VALIDATION_ERROR');
  }

  if (entity_type === 'user') {
    if (typeof User.restore === 'function') {
      await User.restore({ where: { id } });
    }
    return { success: true };
  }

  if (entity_type === 'profile') {
    if (typeof Profile.restore === 'function') {
      await Profile.restore({ where: { id } });
    }
    return { success: true };
  }

  const restoreOrganization = async (Model, MemberModel, foreignKey) => {
    const restored = await Model.restore({ where: { id } });
    if (!restored) {
      throw new ApiError(404, 'Entity not found', 'NOT_FOUND');
    }

    if (typeof MemberModel.restore === 'function') {
      await MemberModel.restore({ where: { [foreignKey]: id } });
    }

    await MemberModel.update(
      { removed_at: null },
      { where: { [foreignKey]: id }, paranoid: false }
    );

    return { success: true };
  };

  if (entity_type === 'company') {
    return restoreOrganization(Company, CompanyEmployee, 'company_id');
  }

  if (entity_type === 'agency') {
    return restoreOrganization(Agency, AgencyMember, 'agency_id');
  }

  throw new ApiError(400, 'Unsupported entity type', 'UNSUPPORTED_ENTITY');
=======
  const model = RESTORABLE_MODELS[entity_type];

  if (!model || typeof model.restore !== 'function') {
    throw new ApiError(400, 'Unsupported entity type for restore', 'UNSUPPORTED_ENTITY');
  }

  const result = await model.restore({ where: { id } });
  const restoredCount = Array.isArray(result) ? result[0] : result;

  if (!restoredCount) {
    throw new ApiError(404, 'Entity not found or already active', 'ENTITY_NOT_FOUND');
  }

const normalizeRestoreResult = (result) => {
  if (Array.isArray(result)) {
    return result[0] > 0;
  }
  return Boolean(result);
};

const restore = async ({ entity_type, id }, currentUser) => {
  switch (entity_type) {
    case 'user': {
      const restored = await User.restore({ where: { id } });
      if (!normalizeRestoreResult(restored)) {
        throw new ApiError(404, 'User not found or not deleted', 'USER_NOT_FOUND');
      }
      return { success: true };
    }
    case 'profile': {
      const restored = await Profile.restore({ where: { id } });
      if (!normalizeRestoreResult(restored)) {
        throw new ApiError(404, 'Profile not found or not deleted', 'PROFILE_NOT_FOUND');
      }
      return { success: true };
    }
    case 'support_ticket': {
      const ticket = await supportService.restoreTicket(id, currentUser);
      return { success: true, ticket };
    }
    default:
      throw new ApiError(400, 'Unsupported entity type for restore', 'INVALID_ENTITY_TYPE');
  }
const RESTORABLE = {
  user: User,
  profile: Profile,
  wallet_payment_method: WalletPaymentMethod,
  wallet_payout_account: WalletPayoutAccount,
  escrow_intent: EscrowIntent,
  payout: Payout,
  refund: Refund,
  invoice: Invoice,
};

const restore = async ({ entity_type, id }) => {
  const Model = RESTORABLE[entity_type];
  if (!Model) {
    throw new ApiError(400, 'Unsupported entity type', 'INVALID_ENTITY');
  }
  const [restored] = await Model.restore({ where: { id } });
  if (restored === 0) {
    throw new ApiError(404, 'Entity not found', 'ENTITY_NOT_FOUND');
const RESTORABLE_MODELS = {
  user: User,
  profile: Profile,
  profile_experience: ProfileExperience,
  profile_education: ProfileEducation,
  portfolio_item: PortfolioItem,
  review: Review,
  freelancer_profile: FreelancerProfile,
  agency_profile: AgencyProfile,
  company_profile: CompanyProfile,
};

const restore = async ({ entity_type, id }) => {
  switch (entity_type) {
    case 'user':
      await User.restore({ where: { id } });
      break;
    case 'profile':
      await Profile.restore({ where: { id } });
      break;
    case 'legal_document':
      await LegalDocument.restore({ where: { id } });
      break;
    case 'legal_consent':
      await LegalConsent.restore({ where: { id } });
      break;
    case 'webhook_subscription':
      await WebhookSubscription.restore({ where: { id } });
      break;
    case 'webhook_delivery':
      await WebhookDelivery.restore({ where: { id } });
      break;
    default:
      throw new ApiError(400, 'Unsupported entity type for restoration', 'INVALID_ENTITY_TYPE');
    case 'job':
      await Job.restore({ where: { id } });
      break;
    case 'job_stage':
      await JobStage.restore({ where: { id } });
      break;
    case 'job_application':
      await JobApplication.restore({ where: { id } });
      break;
    case 'scorecard':
      await Scorecard.restore({ where: { id } });
      break;
    case 'interview':
      await Interview.restore({ where: { id } });
      break;
    default:
      throw new ApiError(400, 'Unsupported entity type', 'UNSUPPORTED_ENTITY');
  const model = RESTORABLE_MODELS[entity_type];

  if (!model || typeof model.restore !== 'function') {
    throw new ApiError(400, 'Unsupported entity type for restore', 'UNSUPPORTED_ENTITY');
  }

  const result = await model.restore({ where: { id } });
  const restoredCount = Array.isArray(result) ? result[0] : result;

  if (!restoredCount) {
    throw new ApiError(404, 'Entity not found or already active', 'ENTITY_NOT_FOUND');
const RESTORE_MODELS = {
  user: User,
  profile: Profile,
  networking_lobby: NetworkingLobby,
  networking_session: NetworkingSession,
  networking_session_participant: NetworkingSessionParticipant,
  networking_session_feedback: NetworkingSessionFeedback,
  live_signal: LiveSignal,
};

const restore = async ({ entity_type, id }) => {
  switch (entity_type) {
    case 'user':
      await User.restore({ where: { id } });
      break;
    case 'profile':
      await Profile.restore({ where: { id } });
      break;
    case 'post':
      await Post.restore({ where: { id } });
      break;
    case 'comment':
      await Comment.restore({ where: { id } });
      break;
    default:
      throw new ApiError(400, `Unsupported entity type: ${entity_type}`, 'UNSUPPORTED_ENTITY');
  const model = RESTORE_MODELS[entity_type];
  if (!model) {
    throw new ApiError(400, `Unsupported entity type: ${entity_type}`, 'UNSUPPORTED_RESTORE');
  }

  const restored = await model.restore({ where: { id } });
  const restoredCount = Array.isArray(restored) ? restored[0] : restored;

  if (!restoredCount) {
    throw new ApiError(404, 'Entity not found or not deleted', 'RESTORE_NOT_FOUND');
  }
  if (entity_type === 'connection') {
    await Connection.restore({ where: { id } });
  }
  if (entity_type === 'conversation') {
    await Conversation.restore({ where: { id } });
  }
  if (entity_type === 'group') {
    await Group.restore({ where: { id } });
  }
  if (entity_type === 'message') {
    await Message.restore({ where: { id } });
  }

  return { success: true };
>>>>>>> 642d1f47
};

module.exports = { overview, listUsers, restore };<|MERGE_RESOLUTION|>--- conflicted
+++ resolved
@@ -1,6 +1,4 @@
-<<<<<<< HEAD
 const { User, Profile, Company, Agency, CompanyEmployee, AgencyMember } = require('../models');
-=======
 const { User, Profile, Group } = require('../models');
 const { User, Profile, Post, Comment, sequelize } = require('../models');
 const { User, Profile, LegalDocument, LegalConsent, WebhookSubscription, WebhookDelivery } = require('../models');
@@ -35,7 +33,6 @@
   NetworkingSessionFeedback,
   LiveSignal,
 } = require('../models');
->>>>>>> 642d1f47
 const { ApiError } = require('../middleware/errorHandler');
 
 const overview = async ({ from, to }) => {
@@ -58,7 +55,6 @@
 };
 
 const restore = async ({ entity_type, id }) => {
-<<<<<<< HEAD
   if (!entity_type || !id) {
     throw new ApiError(400, 'entity_type and id are required', 'VALIDATION_ERROR');
   }
@@ -104,7 +100,6 @@
   }
 
   throw new ApiError(400, 'Unsupported entity type', 'UNSUPPORTED_ENTITY');
-=======
   const model = RESTORABLE_MODELS[entity_type];
 
   if (!model || typeof model.restore !== 'function') {
@@ -280,7 +275,6 @@
   }
 
   return { success: true };
->>>>>>> 642d1f47
 };
 
 module.exports = { overview, listUsers, restore };