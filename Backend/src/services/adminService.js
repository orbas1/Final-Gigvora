<<<<<<< HEAD
const { User, Profile, Group } = require('../models');
=======
const { User, Profile, Post, Comment, sequelize } = require('../models');
const { User, Profile, LegalDocument, LegalConsent, WebhookSubscription, WebhookDelivery } = require('../models');
const { User, Profile } = require('../models');
const { ApiError } = require('../middleware/errorHandler');
const supportService = require('./supportService');
const {
  User,
  Profile,
  WalletPaymentMethod,
  WalletPayoutAccount,
  EscrowIntent,
  Payout,
  Refund,
  Invoice,
const { User, Profile, Job, JobStage, JobApplication, Scorecard, Interview } = require('../models');
const { User, Profile, Conversation, Message, sequelize } = require('../models');
const { User, Profile, Connection, sequelize } = require('../models');
const {
  User,
  Profile,
  ProfileExperience,
  ProfileEducation,
  PortfolioItem,
  Review,
  FreelancerProfile,
  AgencyProfile,
  CompanyProfile,
  NetworkingLobby,
  NetworkingSession,
  NetworkingSessionParticipant,
  NetworkingSessionFeedback,
  LiveSignal,
} = require('../models');
const { ApiError } = require('../middleware/errorHandler');
>>>>>>> 98f80006

const overview = async ({ from, to }) => {
  const totalUsers = await User.count();
  return { totalUsers, from, to };
};

const listUsers = async () => User.findAll({ limit: 100 });

const RESTORABLE_MODELS = {
  user: User,
  profile: Profile,
  profile_experience: ProfileExperience,
  profile_education: ProfileEducation,
  portfolio_item: PortfolioItem,
  review: Review,
  freelancer_profile: FreelancerProfile,
  agency_profile: AgencyProfile,
  company_profile: CompanyProfile,
};

const restore = async ({ entity_type, id }) => {
  const model = RESTORABLE_MODELS[entity_type];

  if (!model || typeof model.restore !== 'function') {
    throw new ApiError(400, 'Unsupported entity type for restore', 'UNSUPPORTED_ENTITY');
  }

  const result = await model.restore({ where: { id } });
  const restoredCount = Array.isArray(result) ? result[0] : result;

  if (!restoredCount) {
    throw new ApiError(404, 'Entity not found or already active', 'ENTITY_NOT_FOUND');
  }

const normalizeRestoreResult = (result) => {
  if (Array.isArray(result)) {
    return result[0] > 0;
  }
  return Boolean(result);
};

const restore = async ({ entity_type, id }, currentUser) => {
  switch (entity_type) {
    case 'user': {
      const restored = await User.restore({ where: { id } });
      if (!normalizeRestoreResult(restored)) {
        throw new ApiError(404, 'User not found or not deleted', 'USER_NOT_FOUND');
      }
      return { success: true };
    }
    case 'profile': {
      const restored = await Profile.restore({ where: { id } });
      if (!normalizeRestoreResult(restored)) {
        throw new ApiError(404, 'Profile not found or not deleted', 'PROFILE_NOT_FOUND');
      }
      return { success: true };
    }
    case 'support_ticket': {
      const ticket = await supportService.restoreTicket(id, currentUser);
      return { success: true, ticket };
    }
    default:
      throw new ApiError(400, 'Unsupported entity type for restore', 'INVALID_ENTITY_TYPE');
  }
const RESTORABLE = {
  user: User,
  profile: Profile,
  wallet_payment_method: WalletPaymentMethod,
  wallet_payout_account: WalletPayoutAccount,
  escrow_intent: EscrowIntent,
  payout: Payout,
  refund: Refund,
  invoice: Invoice,
};

const restore = async ({ entity_type, id }) => {
  const Model = RESTORABLE[entity_type];
  if (!Model) {
    throw new ApiError(400, 'Unsupported entity type', 'INVALID_ENTITY');
  }
  const [restored] = await Model.restore({ where: { id } });
  if (restored === 0) {
    throw new ApiError(404, 'Entity not found', 'ENTITY_NOT_FOUND');
const RESTORABLE_MODELS = {
  user: User,
  profile: Profile,
  profile_experience: ProfileExperience,
  profile_education: ProfileEducation,
  portfolio_item: PortfolioItem,
  review: Review,
  freelancer_profile: FreelancerProfile,
  agency_profile: AgencyProfile,
  company_profile: CompanyProfile,
};

const restore = async ({ entity_type, id }) => {
  switch (entity_type) {
    case 'user':
      await User.restore({ where: { id } });
      break;
    case 'profile':
      await Profile.restore({ where: { id } });
      break;
    case 'legal_document':
      await LegalDocument.restore({ where: { id } });
      break;
    case 'legal_consent':
      await LegalConsent.restore({ where: { id } });
      break;
    case 'webhook_subscription':
      await WebhookSubscription.restore({ where: { id } });
      break;
    case 'webhook_delivery':
      await WebhookDelivery.restore({ where: { id } });
      break;
    default:
      throw new ApiError(400, 'Unsupported entity type for restoration', 'INVALID_ENTITY_TYPE');
    case 'job':
      await Job.restore({ where: { id } });
      break;
    case 'job_stage':
      await JobStage.restore({ where: { id } });
      break;
    case 'job_application':
      await JobApplication.restore({ where: { id } });
      break;
    case 'scorecard':
      await Scorecard.restore({ where: { id } });
      break;
    case 'interview':
      await Interview.restore({ where: { id } });
      break;
    default:
      throw new ApiError(400, 'Unsupported entity type', 'UNSUPPORTED_ENTITY');
  const model = RESTORABLE_MODELS[entity_type];

  if (!model || typeof model.restore !== 'function') {
    throw new ApiError(400, 'Unsupported entity type for restore', 'UNSUPPORTED_ENTITY');
  }

  const result = await model.restore({ where: { id } });
  const restoredCount = Array.isArray(result) ? result[0] : result;

  if (!restoredCount) {
    throw new ApiError(404, 'Entity not found or already active', 'ENTITY_NOT_FOUND');
const RESTORE_MODELS = {
  user: User,
  profile: Profile,
  networking_lobby: NetworkingLobby,
  networking_session: NetworkingSession,
  networking_session_participant: NetworkingSessionParticipant,
  networking_session_feedback: NetworkingSessionFeedback,
  live_signal: LiveSignal,
};

const restore = async ({ entity_type, id }) => {
  switch (entity_type) {
    case 'user':
      await User.restore({ where: { id } });
      break;
    case 'profile':
      await Profile.restore({ where: { id } });
      break;
    case 'post':
      await Post.restore({ where: { id } });
      break;
    case 'comment':
      await Comment.restore({ where: { id } });
      break;
    default:
      throw new ApiError(400, `Unsupported entity type: ${entity_type}`, 'UNSUPPORTED_ENTITY');
  const model = RESTORE_MODELS[entity_type];
  if (!model) {
    throw new ApiError(400, `Unsupported entity type: ${entity_type}`, 'UNSUPPORTED_RESTORE');
  }

  const restored = await model.restore({ where: { id } });
  const restoredCount = Array.isArray(restored) ? restored[0] : restored;

  if (!restoredCount) {
    throw new ApiError(404, 'Entity not found or not deleted', 'RESTORE_NOT_FOUND');
  }
  if (entity_type === 'connection') {
    await Connection.restore({ where: { id } });
  }
  if (entity_type === 'conversation') {
    await Conversation.restore({ where: { id } });
  }
<<<<<<< HEAD
  if (entity_type === 'group') {
    await Group.restore({ where: { id } });
  }
=======
  if (entity_type === 'message') {
    await Message.restore({ where: { id } });
  }

>>>>>>> 98f80006
  return { success: true };
};

module.exports = { overview, listUsers, restore };<|MERGE_RESOLUTION|>--- conflicted
+++ resolved
@@ -1,6 +1,4 @@
-<<<<<<< HEAD
 const { User, Profile, Group } = require('../models');
-=======
 const { User, Profile, Post, Comment, sequelize } = require('../models');
 const { User, Profile, LegalDocument, LegalConsent, WebhookSubscription, WebhookDelivery } = require('../models');
 const { User, Profile } = require('../models');
@@ -35,7 +33,6 @@
   LiveSignal,
 } = require('../models');
 const { ApiError } = require('../middleware/errorHandler');
->>>>>>> 98f80006
 
 const overview = async ({ from, to }) => {
   const totalUsers = await User.count();
@@ -224,16 +221,13 @@
   if (entity_type === 'conversation') {
     await Conversation.restore({ where: { id } });
   }
-<<<<<<< HEAD
   if (entity_type === 'group') {
     await Group.restore({ where: { id } });
   }
-=======
   if (entity_type === 'message') {
     await Message.restore({ where: { id } });
   }
 
->>>>>>> 98f80006
   return { success: true };
 };
 
