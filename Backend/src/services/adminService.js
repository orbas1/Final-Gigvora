<<<<<<< HEAD
const { User, Profile, FileAsset, Tag, Skill, sequelize } = require('../models');
=======
const { User, Profile, Suggestion, DiscoverEntity, sequelize } = require('../models');
const {
  User,
  Profile,
  Dispute,
  DisputeMessage,
  DisputeEvidence,
  DisputeSettlement,
  DisputeDecision,
} = require('../models');
const { User, Profile, Company, Agency, CompanyEmployee, AgencyMember } = require('../models');
const { User, Profile, Group } = require('../models');
const { User, Profile, Post, Comment, sequelize } = require('../models');
const { User, Profile, LegalDocument, LegalConsent, WebhookSubscription, WebhookDelivery } = require('../models');
const { User, Profile } = require('../models');
const { ApiError } = require('../middleware/errorHandler');
const supportService = require('./supportService');
const {
  User,
  Profile,
  WalletPaymentMethod,
  WalletPayoutAccount,
  EscrowIntent,
  Payout,
  Refund,
  Invoice,
const { User, Profile, Job, JobStage, JobApplication, Scorecard, Interview } = require('../models');
const { User, Profile, Conversation, Message, sequelize } = require('../models');
const { User, Profile, Connection, sequelize } = require('../models');
const {
  User,
  Profile,
  ProfileExperience,
  ProfileEducation,
  PortfolioItem,
  Review,
  FreelancerProfile,
  AgencyProfile,
  CompanyProfile,
  NetworkingLobby,
  NetworkingSession,
  NetworkingSessionParticipant,
  NetworkingSessionFeedback,
  LiveSignal,
} = require('../models');
>>>>>>> 7cc15439
const { ApiError } = require('../middleware/errorHandler');

const overview = async ({ from, to }) => {
  const totalUsers = await User.count();
  return { totalUsers, from, to };
};

const listUsers = async () => User.findAll({ limit: 100 });

<<<<<<< HEAD
const RESTORE_MAP = {
  user: User,
  profile: Profile,
  file: FileAsset,
  tag: Tag,
  skill: Skill,
};

const restore = async ({ entity_type, id }) => {
  const Model = RESTORE_MAP[entity_type];
  if (!Model) {
    throw new ApiError(400, 'Unsupported entity type for restore', 'UNSUPPORTED_ENTITY');
  }
  const [restored] = await Model.restore({ where: { id } });
  return { success: restored > 0 };
=======
const RESTORABLE_MODELS = {
  user: User,
  profile: Profile,
  profile_experience: ProfileExperience,
  profile_education: ProfileEducation,
  portfolio_item: PortfolioItem,
  review: Review,
  freelancer_profile: FreelancerProfile,
  agency_profile: AgencyProfile,
  company_profile: CompanyProfile,
};

const restore = async ({ entity_type, id }) => {
  if (!entity_type || !id) {
    throw new ApiError(400, 'entity_type and id are required', 'VALIDATION_ERROR');
  }

  if (entity_type === 'user') {
    if (typeof User.restore === 'function') {
      await User.restore({ where: { id } });
    }
    return { success: true };
  }

  if (entity_type === 'profile') {
    if (typeof Profile.restore === 'function') {
      await Profile.restore({ where: { id } });
    }
    return { success: true };
  }

  const restoreOrganization = async (Model, MemberModel, foreignKey) => {
    const restored = await Model.restore({ where: { id } });
    if (!restored) {
      throw new ApiError(404, 'Entity not found', 'NOT_FOUND');
    }

    if (typeof MemberModel.restore === 'function') {
      await MemberModel.restore({ where: { [foreignKey]: id } });
    }

    await MemberModel.update(
      { removed_at: null },
      { where: { [foreignKey]: id }, paranoid: false }
    );

    return { success: true };
  };

  if (entity_type === 'company') {
    return restoreOrganization(Company, CompanyEmployee, 'company_id');
  }

  if (entity_type === 'agency') {
    return restoreOrganization(Agency, AgencyMember, 'agency_id');
  }

  throw new ApiError(400, 'Unsupported entity type', 'UNSUPPORTED_ENTITY');
  const model = RESTORABLE_MODELS[entity_type];

  if (!model || typeof model.restore !== 'function') {
    throw new ApiError(400, 'Unsupported entity type for restore', 'UNSUPPORTED_ENTITY');
  }

  const result = await model.restore({ where: { id } });
  const restoredCount = Array.isArray(result) ? result[0] : result;

  if (!restoredCount) {
    throw new ApiError(404, 'Entity not found or already active', 'ENTITY_NOT_FOUND');
  }

const normalizeRestoreResult = (result) => {
  if (Array.isArray(result)) {
    return result[0] > 0;
  }
  return Boolean(result);
};

const restore = async ({ entity_type, id }, currentUser) => {
  switch (entity_type) {
    case 'user': {
      const restored = await User.restore({ where: { id } });
      if (!normalizeRestoreResult(restored)) {
        throw new ApiError(404, 'User not found or not deleted', 'USER_NOT_FOUND');
      }
      return { success: true };
    }
    case 'profile': {
      const restored = await Profile.restore({ where: { id } });
      if (!normalizeRestoreResult(restored)) {
        throw new ApiError(404, 'Profile not found or not deleted', 'PROFILE_NOT_FOUND');
      }
      return { success: true };
    }
    case 'support_ticket': {
      const ticket = await supportService.restoreTicket(id, currentUser);
      return { success: true, ticket };
    }
    default:
      throw new ApiError(400, 'Unsupported entity type for restore', 'INVALID_ENTITY_TYPE');
  }
  if (entity_type === 'dispute') {
    await Dispute.restore({ where: { id } });
  }
  if (entity_type === 'dispute_message') {
    await DisputeMessage.restore({ where: { id } });
  }
  if (entity_type === 'suggestion') {
    await Suggestion.restore({ where: { id } });
  }
  if (entity_type === 'discover_entity') {
    await DiscoverEntity.restore({ where: { id } });
  }
  if (entity_type === 'dispute_evidence') {
    await DisputeEvidence.restore({ where: { id } });
  }
  if (entity_type === 'dispute_settlement') {
    await DisputeSettlement.restore({ where: { id } });
  }
  if (entity_type === 'dispute_decision') {
    await DisputeDecision.restore({ where: { id } });
  }
const RESTORABLE = {
  user: User,
  profile: Profile,
  wallet_payment_method: WalletPaymentMethod,
  wallet_payout_account: WalletPayoutAccount,
  escrow_intent: EscrowIntent,
  payout: Payout,
  refund: Refund,
  invoice: Invoice,
};

const restore = async ({ entity_type, id }) => {
  const Model = RESTORABLE[entity_type];
  if (!Model) {
    throw new ApiError(400, 'Unsupported entity type', 'INVALID_ENTITY');
  }
  const [restored] = await Model.restore({ where: { id } });
  if (restored === 0) {
    throw new ApiError(404, 'Entity not found', 'ENTITY_NOT_FOUND');
const RESTORABLE_MODELS = {
  user: User,
  profile: Profile,
  profile_experience: ProfileExperience,
  profile_education: ProfileEducation,
  portfolio_item: PortfolioItem,
  review: Review,
  freelancer_profile: FreelancerProfile,
  agency_profile: AgencyProfile,
  company_profile: CompanyProfile,
};

const restore = async ({ entity_type, id }) => {
  switch (entity_type) {
    case 'user':
      await User.restore({ where: { id } });
      break;
    case 'profile':
      await Profile.restore({ where: { id } });
      break;
    case 'legal_document':
      await LegalDocument.restore({ where: { id } });
      break;
    case 'legal_consent':
      await LegalConsent.restore({ where: { id } });
      break;
    case 'webhook_subscription':
      await WebhookSubscription.restore({ where: { id } });
      break;
    case 'webhook_delivery':
      await WebhookDelivery.restore({ where: { id } });
      break;
    default:
      throw new ApiError(400, 'Unsupported entity type for restoration', 'INVALID_ENTITY_TYPE');
    case 'job':
      await Job.restore({ where: { id } });
      break;
    case 'job_stage':
      await JobStage.restore({ where: { id } });
      break;
    case 'job_application':
      await JobApplication.restore({ where: { id } });
      break;
    case 'scorecard':
      await Scorecard.restore({ where: { id } });
      break;
    case 'interview':
      await Interview.restore({ where: { id } });
      break;
    default:
      throw new ApiError(400, 'Unsupported entity type', 'UNSUPPORTED_ENTITY');
  const model = RESTORABLE_MODELS[entity_type];

  if (!model || typeof model.restore !== 'function') {
    throw new ApiError(400, 'Unsupported entity type for restore', 'UNSUPPORTED_ENTITY');
  }

  const result = await model.restore({ where: { id } });
  const restoredCount = Array.isArray(result) ? result[0] : result;

  if (!restoredCount) {
    throw new ApiError(404, 'Entity not found or already active', 'ENTITY_NOT_FOUND');
const RESTORE_MODELS = {
  user: User,
  profile: Profile,
  networking_lobby: NetworkingLobby,
  networking_session: NetworkingSession,
  networking_session_participant: NetworkingSessionParticipant,
  networking_session_feedback: NetworkingSessionFeedback,
  live_signal: LiveSignal,
};

const restore = async ({ entity_type, id }) => {
  switch (entity_type) {
    case 'user':
      await User.restore({ where: { id } });
      break;
    case 'profile':
      await Profile.restore({ where: { id } });
      break;
    case 'post':
      await Post.restore({ where: { id } });
      break;
    case 'comment':
      await Comment.restore({ where: { id } });
      break;
    default:
      throw new ApiError(400, `Unsupported entity type: ${entity_type}`, 'UNSUPPORTED_ENTITY');
  const model = RESTORE_MODELS[entity_type];
  if (!model) {
    throw new ApiError(400, `Unsupported entity type: ${entity_type}`, 'UNSUPPORTED_RESTORE');
  }

  const restored = await model.restore({ where: { id } });
  const restoredCount = Array.isArray(restored) ? restored[0] : restored;

  if (!restoredCount) {
    throw new ApiError(404, 'Entity not found or not deleted', 'RESTORE_NOT_FOUND');
  }
  if (entity_type === 'connection') {
    await Connection.restore({ where: { id } });
  }
  if (entity_type === 'conversation') {
    await Conversation.restore({ where: { id } });
  }
  if (entity_type === 'group') {
    await Group.restore({ where: { id } });
  }
  if (entity_type === 'message') {
    await Message.restore({ where: { id } });
  }

  return { success: true };
>>>>>>> 7cc15439
};

module.exports = { overview, listUsers, restore };<|MERGE_RESOLUTION|>--- conflicted
+++ resolved
@@ -1,6 +1,4 @@
-<<<<<<< HEAD
 const { User, Profile, FileAsset, Tag, Skill, sequelize } = require('../models');
-=======
 const { User, Profile, Suggestion, DiscoverEntity, sequelize } = require('../models');
 const {
   User,
@@ -46,7 +44,6 @@
   NetworkingSessionFeedback,
   LiveSignal,
 } = require('../models');
->>>>>>> 7cc15439
 const { ApiError } = require('../middleware/errorHandler');
 
 const overview = async ({ from, to }) => {
@@ -56,7 +53,6 @@
 
 const listUsers = async () => User.findAll({ limit: 100 });
 
-<<<<<<< HEAD
 const RESTORE_MAP = {
   user: User,
   profile: Profile,
@@ -72,7 +68,6 @@
   }
   const [restored] = await Model.restore({ where: { id } });
   return { success: restored > 0 };
-=======
 const RESTORABLE_MODELS = {
   user: User,
   profile: Profile,
@@ -327,7 +322,6 @@
   }
 
   return { success: true };
->>>>>>> 7cc15439
 };
 
 module.exports = { overview, listUsers, restore };