--- conflicted
+++ resolved
@@ -1,6 +1,4 @@
-<<<<<<< HEAD
 const { User, Profile, LegalDocument, LegalConsent, WebhookSubscription, WebhookDelivery } = require('../models');
-=======
 const { User, Profile } = require('../models');
 const { ApiError } = require('../middleware/errorHandler');
 const supportService = require('./supportService');
@@ -32,7 +30,6 @@
   NetworkingSessionFeedback,
   LiveSignal,
 } = require('../models');
->>>>>>> 9997b409
 const { ApiError } = require('../middleware/errorHandler');
 
 const overview = async ({ from, to }) => {
@@ -84,8 +81,6 @@
 };
 
 const restore = async ({ entity_type, id }) => {
-<<<<<<< HEAD
-=======
   const Model = RESTORABLE[entity_type];
   if (!Model) {
     throw new ApiError(400, 'Unsupported entity type', 'INVALID_ENTITY');
@@ -106,7 +101,6 @@
 };
 
 const restore = async ({ entity_type, id }) => {
->>>>>>> 9997b409
   switch (entity_type) {
     case 'user':
       await User.restore({ where: { id } });
@@ -114,7 +108,6 @@
     case 'profile':
       await Profile.restore({ where: { id } });
       break;
-<<<<<<< HEAD
     case 'legal_document':
       await LegalDocument.restore({ where: { id } });
       break;
@@ -129,7 +122,6 @@
       break;
     default:
       throw new ApiError(400, 'Unsupported entity type for restoration', 'INVALID_ENTITY_TYPE');
-=======
     case 'job':
       await Job.restore({ where: { id } });
       break;
@@ -151,7 +143,6 @@
 
   if (!model || typeof model.restore !== 'function') {
     throw new ApiError(400, 'Unsupported entity type for restore', 'UNSUPPORTED_ENTITY');
->>>>>>> 9997b409
   }
 
   const result = await model.restore({ where: { id } });
