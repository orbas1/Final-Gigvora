--- conflicted
+++ resolved
@@ -14,7 +14,6 @@
 module.exports = {
   async up(queryInterface) {
     const password = await bcrypt.hash('Admin123!', 10);
-<<<<<<< HEAD
     const { v4: uuid } = require('uuid');
     const dialect = queryInterface.sequelize.getDialect();
     const encodeJson = (value) => {
@@ -40,7 +39,6 @@
           password_hash: password,
           role,
           active_role: role,
-=======
     const now = new Date();
 
     const [[existingUser] = []] = await queryInterface.sequelize.query(
@@ -74,7 +72,6 @@
           role: 'admin',
           active_role: 'admin',
           org_id: agencyOrgId,
->>>>>>> 642d1f47
           is_verified: true,
           status: 'active',
           created_at: now,
@@ -91,7 +88,6 @@
     if (!existingProfile) {
       await queryInterface.bulkInsert('profiles', [
         {
-<<<<<<< HEAD
           id: profileId,
           user_id: userId,
           display_name: displayName,
@@ -99,7 +95,6 @@
           location,
           created_at: new Date(),
           updated_at: new Date(),
-=======
           id: uuid(),
       const profileId = uuid();
       await queryInterface.bulkInsert('profiles', [
@@ -555,7 +550,6 @@
           metadata: JSON.stringify({ seed: true }),
           created_at: now,
           updated_at: now,
->>>>>>> 642d1f47
         },
       ]);
 
@@ -702,12 +696,10 @@
   },
 
   async down(queryInterface) {
-<<<<<<< HEAD
     await queryInterface.bulkDelete('agency_members', null, {});
     await queryInterface.bulkDelete('company_employees', null, {});
     await queryInterface.bulkDelete('agencies', null, {});
     await queryInterface.bulkDelete('companies', null, {});
-=======
     const [[group] = []] = await queryInterface.sequelize.query(
       'SELECT id FROM groups WHERE slug = :slug LIMIT 1',
       { replacements: { slug: GROUP_SLUG } }
@@ -806,7 +798,6 @@
       await queryInterface.bulkDelete('users', { id: user.id });
     }
     await queryInterface.bulkDelete('networking_lobbies', null, {});
->>>>>>> 642d1f47
     await queryInterface.bulkDelete('profiles', null, {});
     await queryInterface.bulkDelete('users', { email: 'admin@gigvora.test' }, {});
     await queryInterface.bulkDelete('users', { email: 'owner@acme.test' }, {});
