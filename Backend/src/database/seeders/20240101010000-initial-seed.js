--- conflicted
+++ resolved
@@ -1,23 +1,17 @@
 'use strict';
 
 const bcrypt = require('bcrypt');
-<<<<<<< HEAD
 const { Op } = require('sequelize');
 const { v4: uuidv4 } = require('uuid');
-=======
 const crypto = require('crypto');
 const { v4: uuid } = require('uuid');
->>>>>>> 78e8d0c6
 
 module.exports = {
   async up(queryInterface) {
     const password = await bcrypt.hash('Admin123!', 10);
-<<<<<<< HEAD
     const adminId = uuidv4();
-=======
     const adminId = uuid();
     const adminEmail = 'admin@gigvora.test';
->>>>>>> 78e8d0c6
     const [existing] = await queryInterface.sequelize.query('SELECT id FROM users WHERE email = :email', {
       replacements: { email: adminEmail },
     });
@@ -44,12 +38,9 @@
       const profileId = uuid();
       await queryInterface.bulkInsert('profiles', [
         {
-<<<<<<< HEAD
           id: uuidv4(),
-=======
           id: uuid(),
           id: profileId,
->>>>>>> 78e8d0c6
           user_id: adminId,
           display_name: 'Administrator',
           headline: 'Platform Administrator',
@@ -440,7 +431,6 @@
   },
 
   async down(queryInterface) {
-<<<<<<< HEAD
     const [adminRows] = await queryInterface.sequelize.query(
       'SELECT id FROM users WHERE email = :email LIMIT 1',
       { replacements: { email: 'admin@gigvora.test' } }
@@ -474,7 +464,6 @@
       );
     }
 
-=======
     const adminEmail = 'admin@gigvora.test';
     const [users] = await queryInterface.sequelize.query('SELECT id FROM users WHERE email = :email', {
       replacements: { email: adminEmail },
@@ -518,7 +507,6 @@
       await queryInterface.bulkDelete('users', { id: user.id });
     }
     await queryInterface.bulkDelete('networking_lobbies', null, {});
->>>>>>> 78e8d0c6
     await queryInterface.bulkDelete('profiles', null, {});
     await queryInterface.bulkDelete('users', { email: 'admin@gigvora.test' }, {});
   },
