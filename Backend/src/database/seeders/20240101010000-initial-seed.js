'use strict';

const bcrypt = require('bcrypt');
<<<<<<< HEAD
const { v4: uuid } = require('uuid');

const ADMIN_EMAIL = 'admin@gigvora.test';
const GROUP_SLUG = 'core-community';
const TAG_NAME = 'technology';
=======
const { Op } = require('sequelize');
const { v4: uuidv4 } = require('uuid');
const crypto = require('crypto');
const { v4: uuid } = require('uuid');
>>>>>>> 98f80006

module.exports = {
  async up(queryInterface) {
    const password = await bcrypt.hash('Admin123!', 10);
<<<<<<< HEAD
    const now = new Date();

    const [[existingUser] = []] = await queryInterface.sequelize.query(
      'SELECT id FROM users WHERE email = :email LIMIT 1',
      { replacements: { email: ADMIN_EMAIL } }
    );

    const adminId = existingUser?.id || uuid();

    if (!existingUser) {
      await queryInterface.bulkInsert('users', [
        {
          id: adminId,
          email: ADMIN_EMAIL,
=======
    const adminId = uuidv4();
    const adminId = uuid();
    const adminEmail = 'admin@gigvora.test';
    const [existing] = await queryInterface.sequelize.query('SELECT id FROM users WHERE email = :email', {
      replacements: { email: adminEmail },
    });

    if (!existing.length) {
      const now = new Date();
      const agencyOrgId = uuid();
      const companyOrgId = uuid();
      await queryInterface.bulkInsert('users', [
        {
          id: adminId,
          email: adminEmail,
>>>>>>> 98f80006
          password_hash: password,
          role: 'admin',
          active_role: 'admin',
          org_id: agencyOrgId,
          is_verified: true,
          status: 'active',
          created_at: now,
          updated_at: now,
        },
      ]);
    }

    const [[existingProfile] = []] = await queryInterface.sequelize.query(
      'SELECT id FROM profiles WHERE user_id = :userId LIMIT 1',
      { replacements: { userId: adminId } }
    );

<<<<<<< HEAD
    if (!existingProfile) {
      await queryInterface.bulkInsert('profiles', [
        {
          id: uuid(),
=======
      const profileId = uuid();
      await queryInterface.bulkInsert('profiles', [
        {
          id: uuidv4(),
          id: uuid(),
          id: profileId,
>>>>>>> 98f80006
          user_id: adminId,
          display_name: 'Administrator',
          headline: 'Platform Administrator',
          location: 'Remote',
          created_at: now,
          updated_at: now,
        },
      ]);
<<<<<<< HEAD
    }

    const [[existingTag] = []] = await queryInterface.sequelize.query(
      'SELECT id FROM tags WHERE name = :name LIMIT 1',
      { replacements: { name: TAG_NAME } }
    );

    const tagId = existingTag?.id || uuid();

    if (!existingTag) {
      await queryInterface.bulkInsert('tags', [
        {
          id: tagId,
          name: TAG_NAME,
          description: 'Technology and innovation',
=======

      const eventId = uuid();
      const startAt = new Date(now.getTime() + 24 * 60 * 60 * 1000);
      const endAt = new Date(startAt.getTime() + 60 * 60 * 1000);

      await queryInterface.bulkInsert('calendar_events', [
        {
          id: eventId,
          owner_id: adminId,
          title: 'Admin onboarding sync',
          description: 'Overview of the Gigvora roadmap and initial operational checklist.',
          location: 'Virtual conference room',
          start_at: startAt,
          end_at: endAt,
          all_day: false,
          visibility: 'private',
          scope: 'user',
          status: 'confirmed',
          source: 'seed',
          metadata: JSON.stringify({ agenda: ['Platform tour', 'Security review', 'Launch checklist'] }),
      await queryInterface.bulkInsert('freelancer_profiles', [
        {
          id: uuid(),
          profile_id: profileId,
          headline: 'Platform Administration Specialist',
          availability_status: 'limited',
          specialties: JSON.stringify(['operations', 'compliance']),
          languages: JSON.stringify(['English']),
          rate_card: JSON.stringify({ hourly: 0, currency: 'USD' }),
          created_at: now,
          updated_at: now,
        },
      ]);

      await queryInterface.bulkInsert('agency_profiles', [
        {
          id: uuid(),
          org_id: agencyOrgId,
          owner_user_id: adminId,
          name: 'Gigvora Platform Agency',
          overview:
            'Internal agency overseeing marketplace quality, compliance, and strategic engagements for top clients.',
          website: 'https://gigvora.test/agency',
          timezone: 'UTC',
          social_links: JSON.stringify({ linkedin: 'https://linkedin.com/company/gigvora' }),
          rate_card: JSON.stringify({
            advisory: { currency: 'USD', hourly: 0 },
            audit: { currency: 'USD', project: 0 },
          }),
          metrics_snapshot: JSON.stringify({ managedTalent: 125, activeEngagements: 12 }),
          created_at: now,
          updated_at: now,
        },
      ]);

      await queryInterface.bulkInsert('calendar_event_participants', [
        {
          id: uuid(),
          event_id: eventId,
          user_id: adminId,
          email: adminEmail,
          name: 'Administrator',
          role: 'organizer',
          status: 'accepted',
          responded_at: now,
          metadata: JSON.stringify({ host: true }),
      await queryInterface.bulkInsert('company_profiles', [
        {
          id: uuid(),
          org_id: companyOrgId,
          owner_user_id: adminId,
          legal_name: 'Gigvora Holdings Inc.',
          brand_name: 'Gigvora',
          overview:
            'Global marketplace helping independent talent and teams collaborate with fast-growing companies.',
          website: 'https://gigvora.test',
          industry: 'Technology',
          team_size: 180,
          headquarters: 'Remote-first',
          hiring_needs: JSON.stringify({ roles: ['Full-stack Engineer', 'Customer Success Lead'] }),
          benefits: JSON.stringify({ remote: true, stipends: ['coworking', 'health'] }),
          created_at: now,
          updated_at: now,
        },
      ]);

      await queryInterface.bulkInsert('profile_experiences', [
        {
          id: uuid(),
          profile_id: profileId,
          title: 'Head of Platform Operations',
          company: 'Gigvora',
          start_date: new Date(now.getFullYear() - 2, 0, 1),
          is_current: true,
          description: 'Oversees marketplace health, compliance, and service quality.',
          created_at: now,
          updated_at: now,
        },
      ]);

      await queryInterface.bulkInsert('profile_education', [
        {
          id: uuid(),
          profile_id: profileId,
          school: 'University of Platforms',
          degree: 'MBA',
          field: 'Marketplace Strategy',
          start_date: new Date(now.getFullYear() - 6, 8, 1),
          end_date: new Date(now.getFullYear() - 4, 5, 1),
          created_at: now,
          updated_at: now,
        },
      ]);

      const opsTagId = uuid();
      const leadershipTagId = uuid();
      await queryInterface.bulkInsert('tags', [
        {
          id: opsTagId,
          name: 'operations',
          description: 'Operational excellence and process design',
          created_at: now,
          updated_at: now,
        },
        {
          id: leadershipTagId,
          name: 'leadership',
          description: 'Executive leadership and management',
>>>>>>> 98f80006
          created_at: now,
          updated_at: now,
        },
      ]);
<<<<<<< HEAD
    }

    const [[existingGroup] = []] = await queryInterface.sequelize.query(
      'SELECT id FROM groups WHERE slug = :slug LIMIT 1',
      { replacements: { slug: GROUP_SLUG } }
    );

    const groupId = existingGroup?.id || uuid();

    if (!existingGroup) {
      await queryInterface.bulkInsert('groups', [
        {
          id: groupId,
          name: 'Core Community',
          slug: GROUP_SLUG,
          description: 'A space for administrators and moderators to coordinate platform decisions.',
          visibility: 'private',
          created_by: adminId,
=======

      await queryInterface.bulkInsert('profile_tags', [
        {
          profile_id: profileId,
          tag_id: opsTagId,
          created_at: now,
          updated_at: now,
        },
        {
          profile_id: profileId,
          tag_id: leadershipTagId,
          created_at: now,
          updated_at: now,
        },
      ]);

      const operationsSkillId = uuid();
      const complianceSkillId = uuid();
      await queryInterface.bulkInsert('skills', [
        {
          id: operationsSkillId,
          name: 'Platform Operations',
          description: 'Scaling and monitoring platform activity.',
          created_at: now,
          updated_at: now,
        },
        {
          id: complianceSkillId,
          name: 'Regulatory Compliance',
          description: 'Ensuring compliance with marketplace regulations.',
          created_at: now,
          updated_at: now,
        },
      ]);

      await queryInterface.bulkInsert('calendar_ics_tokens', [
        {
          id: uuid(),
          user_id: adminId,
          token: crypto.randomBytes(24).toString('hex'),
          description: 'Primary admin calendar feed',
      await queryInterface.bulkInsert('profile_skills', [
        {
          profile_id: profileId,
          skill_id: operationsSkillId,
          proficiency: 'expert',
          created_at: now,
          updated_at: now,
        },
        {
          profile_id: profileId,
          skill_id: complianceSkillId,
          proficiency: 'advanced',
>>>>>>> 98f80006
          created_at: now,
          updated_at: now,
        },
      ]);
<<<<<<< HEAD
    }

    const [[existingMembership] = []] = await queryInterface.sequelize.query(
      'SELECT id FROM group_members WHERE group_id = :groupId AND user_id = :userId LIMIT 1',
      { replacements: { groupId, userId: adminId } }
    );

    if (!existingMembership) {
      await queryInterface.bulkInsert('group_members', [
        {
          id: uuid(),
          group_id: groupId,
          user_id: adminId,
          role: 'owner',
          joined_at: now,
          created_at: now,
          updated_at: now,
        },
      ]);
    }

    const [[existingGroupTag] = []] = await queryInterface.sequelize.query(
      'SELECT 1 FROM group_tags WHERE group_id = :groupId AND tag_id = :tagId LIMIT 1',
      { replacements: { groupId, tagId } }
    );

    if (!existingGroupTag) {
      await queryInterface.bulkInsert('group_tags', [
        {
          group_id: groupId,
          tag_id: tagId,
=======

      await queryInterface.bulkInsert('portfolio_items', [
        {
          id: uuid(),
          profile_id: profileId,
          title: 'Incident Response Framework',
          description: 'A documented framework covering 24/7 on-call rotations and communication protocols.',
          url: 'https://gigvora.test/playbooks/incident-response',
          media: JSON.stringify({ type: 'document', storage_key: 'playbooks/incident-response.pdf' }),
          created_at: now,
          updated_at: now,
        },
      ]);

      await queryInterface.bulkInsert('calendar_integrations', [
        {
          id: uuid(),
          user_id: adminId,
          provider: 'internal',
          external_account_id: 'gigvora-calendar',
          settings: JSON.stringify({ sync_window: '00:00-23:59' }),
          status: 'connected',
          created_at: now,
          updated_at: now,
      await queryInterface.bulkInsert('profile_views', [
        {
          id: uuid(),
          profile_id: profileId,
          viewer_id: adminId,
          source: 'seed',
          viewed_at: now,
          created_at: now,
          updated_at: now,
        },
      ]);

      const lobbyNow = new Date();
      await queryInterface.bulkInsert('networking_lobbies', [
        {
          id: require('uuid').v4(),
          topic: 'Product Pitch Connect',
          description: 'Five-minute rapid-fire pitches between founders and investors.',
          duration_minutes: 5,
          is_paid: false,
          status: 'open',
          max_participants: 2,
          created_by: adminId,
          metadata: JSON.stringify({ track: 'startup', language: 'en' }),
          created_at: lobbyNow,
          updated_at: lobbyNow,
        },
        {
          id: require('uuid').v4(),
          topic: 'Design Speed Networking',
          description: 'Two-minute pairing rounds for product and UX designers.',
          duration_minutes: 2,
          is_paid: false,
          status: 'open',
          max_participants: 2,
          created_by: adminId,
          metadata: JSON.stringify({ track: 'design', language: 'en' }),
          created_at: lobbyNow,
          updated_at: lobbyNow,
        },
      ]);
    }

    const [existingPosts] = await queryInterface.sequelize.query(
      'SELECT id FROM posts WHERE user_id = :userId LIMIT 1',
      { replacements: { userId: adminId } }
    );

    if (!existingPosts.length) {
      const now = new Date();
      const welcomePostId = uuidv4();
      const updatePostId = uuidv4();

      await queryInterface.bulkInsert('posts', [
        {
          id: welcomePostId,
          user_id: adminId,
          content: 'Welcome to Gigvora! This is your operations feed where major platform updates land first.',
          attachments: null,
          share_ref: null,
          visibility: 'public',
          analytics_snapshot: null,
          comment_count: 1,
          reaction_count: 1,
          share_count: 0,
          view_count: 25,
          unique_view_count: 10,
          last_activity_at: now,
          created_at: now,
          updated_at: now,
        },
        {
          id: updatePostId,
          user_id: adminId,
          content: 'Daily stand-up reminder: share your wins, blockers, and plans for the day to keep the team aligned.',
          attachments: null,
          share_ref: null,
          visibility: 'public',
          analytics_snapshot: null,
          comment_count: 0,
          reaction_count: 0,
          share_count: 0,
          view_count: 12,
          unique_view_count: 6,
          last_activity_at: now,
          created_at: now,
          updated_at: now,
        },
      ]);

      const welcomeCommentId = uuidv4();
      const welcomeReactionId = uuidv4();

      await queryInterface.bulkInsert('comments', [
        {
          id: welcomeCommentId,
          post_id: welcomePostId,
          user_id: adminId,
          content: 'First update is live – let us know what you think!',
          parent_id: null,
          created_at: now,
          updated_at: now,
          deleted_at: null,
        },
      ]);

      await queryInterface.bulkInsert('reactions', [
        {
          id: welcomeReactionId,
          post_id: welcomePostId,
          user_id: adminId,
          type: 'like',
          created_at: now,
          updated_at: now,
          deleted_at: null,
        },
      ]);

      const activities = [
        { type: 'view' },
        { type: 'view' },
        { type: 'view' },
        { type: 'reaction', metadata: { reaction_type: 'like' } },
        { type: 'comment', metadata: { comment_id: welcomeCommentId } },
      ];

      await queryInterface.bulkInsert(
        'post_activities',
        activities.map((activity) => ({
          id: uuidv4(),
          post_id: welcomePostId,
          user_id: adminId,
          type: activity.type,
          metadata: activity.metadata ? JSON.stringify(activity.metadata) : null,
          created_at: now,
          updated_at: now,
        }))
      );

      await queryInterface.bulkInsert('feed_metrics', [
        {
          id: uuidv4(),
          feed: 'home',
          user_id: adminId,
          latency_ms: 42,
          error: false,
          status_code: 200,
          error_code: null,
          metadata: JSON.stringify({ seed: true }),
          created_at: now,
          updated_at: now,
        },
        {
          id: uuidv4(),
          feed: 'home',
          user_id: adminId,
          latency_ms: 55,
          error: false,
          status_code: 200,
          error_code: null,
          metadata: JSON.stringify({ seed: true }),
>>>>>>> 98f80006
          created_at: now,
          updated_at: now,
        },
      ]);
    }
  },

  async down(queryInterface) {
<<<<<<< HEAD
    const [[group] = []] = await queryInterface.sequelize.query(
      'SELECT id FROM groups WHERE slug = :slug LIMIT 1',
      { replacements: { slug: GROUP_SLUG } }
    );

    if (group?.id) {
      await queryInterface.bulkDelete('group_tags', { group_id: group.id }, {});
      await queryInterface.bulkDelete('group_members', { group_id: group.id }, {});
      await queryInterface.bulkDelete('groups', { id: group.id }, {});
    }

    const [[admin] = []] = await queryInterface.sequelize.query(
      'SELECT id FROM users WHERE email = :email LIMIT 1',
      { replacements: { email: ADMIN_EMAIL } }
    );

    if (admin?.id) {
      await queryInterface.bulkDelete('profiles', { user_id: admin.id }, {});
      await queryInterface.bulkDelete('users', { id: admin.id }, {});
    }

    await queryInterface.bulkDelete('tags', { name: TAG_NAME }, {});
=======
    const [adminRows] = await queryInterface.sequelize.query(
      'SELECT id FROM users WHERE email = :email LIMIT 1',
      { replacements: { email: 'admin@gigvora.test' } }
    );
    const adminId = adminRows.length ? adminRows[0].id : null;

    const [postRows] = await queryInterface.sequelize.query(
      'SELECT id FROM posts WHERE content IN (:welcome, :standup)',
      {
        replacements: {
          welcome: 'Welcome to Gigvora! This is your operations feed where major platform updates land first.',
          standup: 'Daily stand-up reminder: share your wins, blockers, and plans for the day to keep the team aligned.',
        },
      }
    );
    const postIds = postRows.map((row) => row.id);

    if (postIds.length) {
      await queryInterface.bulkDelete('post_activities', { post_id: { [Op.in]: postIds } }, {});
      await queryInterface.bulkDelete('post_shares', { post_id: { [Op.in]: postIds } }, {});
      await queryInterface.bulkDelete('reactions', { post_id: { [Op.in]: postIds } }, {});
      await queryInterface.bulkDelete('comments', { post_id: { [Op.in]: postIds } }, {});
      await queryInterface.bulkDelete('posts', { id: { [Op.in]: postIds } }, {});
    }

    if (adminId) {
      await queryInterface.bulkDelete(
        'feed_metrics',
        { user_id: adminId, latency_ms: { [Op.in]: [42, 55] }, status_code: 200 },
        {}
      );
    }

    const adminEmail = 'admin@gigvora.test';
    const [users] = await queryInterface.sequelize.query('SELECT id FROM users WHERE email = :email', {
      replacements: { email: adminEmail },
    });

    if (users.length) {
      const adminId = users[0].id;
      await queryInterface.bulkDelete('calendar_event_participants', { user_id: adminId }, {});
      await queryInterface.bulkDelete('calendar_events', { owner_id: adminId }, {});
      await queryInterface.bulkDelete('calendar_ics_tokens', { user_id: adminId }, {});
      await queryInterface.bulkDelete('calendar_integrations', { user_id: adminId }, {});
      await queryInterface.bulkDelete('profiles', { user_id: adminId }, {});
      await queryInterface.bulkDelete('users', { id: adminId }, {});
    }
    const [[user]] = await queryInterface.sequelize.query('SELECT id FROM users WHERE email = :email', {
      replacements: { email: 'admin@gigvora.test' },
    });

    if (user) {
      const [[profile]] = await queryInterface.sequelize.query('SELECT id FROM profiles WHERE user_id = :userId', {
        replacements: { userId: user.id },
      });

      if (profile) {
        await queryInterface.bulkDelete('profile_views', { profile_id: profile.id });
        await queryInterface.bulkDelete('portfolio_items', { profile_id: profile.id });
        await queryInterface.bulkDelete('profile_skills', { profile_id: profile.id });
        await queryInterface.bulkDelete('profile_tags', { profile_id: profile.id });
        await queryInterface.bulkDelete('profile_education', { profile_id: profile.id });
        await queryInterface.bulkDelete('profile_experiences', { profile_id: profile.id });
        await queryInterface.bulkDelete('freelancer_profiles', { profile_id: profile.id });
        await queryInterface.bulkDelete('agency_profiles', { owner_user_id: user.id });
        await queryInterface.bulkDelete('company_profiles', { owner_user_id: user.id });
        await queryInterface.bulkDelete('profiles', { id: profile.id });
      }

      await queryInterface.bulkDelete('skills', {
        name: ['Platform Operations', 'Regulatory Compliance'],
      });
      await queryInterface.bulkDelete('tags', { name: ['operations', 'leadership'] });
      await queryInterface.bulkDelete('users', { id: user.id });
    }
    await queryInterface.bulkDelete('networking_lobbies', null, {});
    await queryInterface.bulkDelete('profiles', null, {});
    await queryInterface.bulkDelete('users', { email: 'admin@gigvora.test' }, {});
>>>>>>> 98f80006
  },
};<|MERGE_RESOLUTION|>--- conflicted
+++ resolved
@@ -1,23 +1,19 @@
 'use strict';
 
 const bcrypt = require('bcrypt');
-<<<<<<< HEAD
 const { v4: uuid } = require('uuid');
 
 const ADMIN_EMAIL = 'admin@gigvora.test';
 const GROUP_SLUG = 'core-community';
 const TAG_NAME = 'technology';
-=======
 const { Op } = require('sequelize');
 const { v4: uuidv4 } = require('uuid');
 const crypto = require('crypto');
 const { v4: uuid } = require('uuid');
->>>>>>> 98f80006
 
 module.exports = {
   async up(queryInterface) {
     const password = await bcrypt.hash('Admin123!', 10);
-<<<<<<< HEAD
     const now = new Date();
 
     const [[existingUser] = []] = await queryInterface.sequelize.query(
@@ -32,7 +28,6 @@
         {
           id: adminId,
           email: ADMIN_EMAIL,
-=======
     const adminId = uuidv4();
     const adminId = uuid();
     const adminEmail = 'admin@gigvora.test';
@@ -48,7 +43,6 @@
         {
           id: adminId,
           email: adminEmail,
->>>>>>> 98f80006
           password_hash: password,
           role: 'admin',
           active_role: 'admin',
@@ -66,19 +60,16 @@
       { replacements: { userId: adminId } }
     );
 
-<<<<<<< HEAD
     if (!existingProfile) {
       await queryInterface.bulkInsert('profiles', [
         {
           id: uuid(),
-=======
       const profileId = uuid();
       await queryInterface.bulkInsert('profiles', [
         {
           id: uuidv4(),
           id: uuid(),
           id: profileId,
->>>>>>> 98f80006
           user_id: adminId,
           display_name: 'Administrator',
           headline: 'Platform Administrator',
@@ -87,7 +78,6 @@
           updated_at: now,
         },
       ]);
-<<<<<<< HEAD
     }
 
     const [[existingTag] = []] = await queryInterface.sequelize.query(
@@ -103,7 +93,6 @@
           id: tagId,
           name: TAG_NAME,
           description: 'Technology and innovation',
-=======
 
       const eventId = uuid();
       const startAt = new Date(now.getTime() + 24 * 60 * 60 * 1000);
@@ -232,12 +221,10 @@
           id: leadershipTagId,
           name: 'leadership',
           description: 'Executive leadership and management',
->>>>>>> 98f80006
-          created_at: now,
-          updated_at: now,
-        },
-      ]);
-<<<<<<< HEAD
+          created_at: now,
+          updated_at: now,
+        },
+      ]);
     }
 
     const [[existingGroup] = []] = await queryInterface.sequelize.query(
@@ -256,7 +243,6 @@
           description: 'A space for administrators and moderators to coordinate platform decisions.',
           visibility: 'private',
           created_by: adminId,
-=======
 
       await queryInterface.bulkInsert('profile_tags', [
         {
@@ -310,12 +296,10 @@
           profile_id: profileId,
           skill_id: complianceSkillId,
           proficiency: 'advanced',
->>>>>>> 98f80006
-          created_at: now,
-          updated_at: now,
-        },
-      ]);
-<<<<<<< HEAD
+          created_at: now,
+          updated_at: now,
+        },
+      ]);
     }
 
     const [[existingMembership] = []] = await queryInterface.sequelize.query(
@@ -347,7 +331,6 @@
         {
           group_id: groupId,
           tag_id: tagId,
-=======
 
       await queryInterface.bulkInsert('portfolio_items', [
         {
@@ -533,7 +516,6 @@
           status_code: 200,
           error_code: null,
           metadata: JSON.stringify({ seed: true }),
->>>>>>> 98f80006
           created_at: now,
           updated_at: now,
         },
@@ -542,7 +524,6 @@
   },
 
   async down(queryInterface) {
-<<<<<<< HEAD
     const [[group] = []] = await queryInterface.sequelize.query(
       'SELECT id FROM groups WHERE slug = :slug LIMIT 1',
       { replacements: { slug: GROUP_SLUG } }
@@ -565,7 +546,6 @@
     }
 
     await queryInterface.bulkDelete('tags', { name: TAG_NAME }, {});
-=======
     const [adminRows] = await queryInterface.sequelize.query(
       'SELECT id FROM users WHERE email = :email LIMIT 1',
       { replacements: { email: 'admin@gigvora.test' } }
@@ -644,6 +624,5 @@
     await queryInterface.bulkDelete('networking_lobbies', null, {});
     await queryInterface.bulkDelete('profiles', null, {});
     await queryInterface.bulkDelete('users', { email: 'admin@gigvora.test' }, {});
->>>>>>> 98f80006
   },
 };