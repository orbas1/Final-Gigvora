--- conflicted
+++ resolved
@@ -254,7 +254,6 @@
   },
 
   async down(queryInterface) {
-<<<<<<< HEAD
     const [[user]] = await queryInterface.sequelize.query('SELECT id FROM users WHERE email = :email', {
       replacements: { email: 'admin@gigvora.test' },
     });
@@ -283,10 +282,8 @@
       await queryInterface.bulkDelete('tags', { name: ['operations', 'leadership'] });
       await queryInterface.bulkDelete('users', { id: user.id });
     }
-=======
     await queryInterface.bulkDelete('networking_lobbies', null, {});
     await queryInterface.bulkDelete('profiles', null, {});
     await queryInterface.bulkDelete('users', { email: 'admin@gigvora.test' }, {});
->>>>>>> 4efac670
   },
 };