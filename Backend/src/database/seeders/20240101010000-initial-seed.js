'use strict';

const bcrypt = require('bcrypt');
<<<<<<< HEAD
const crypto = require('crypto');
=======
>>>>>>> 00beeafe
const { v4: uuid } = require('uuid');

module.exports = {
  async up(queryInterface) {
    const password = await bcrypt.hash('Admin123!', 10);
    const adminId = uuid();
<<<<<<< HEAD
    const adminEmail = 'admin@gigvora.test';
=======
>>>>>>> 00beeafe
    const [existing] = await queryInterface.sequelize.query('SELECT id FROM users WHERE email = :email', {
      replacements: { email: adminEmail },
    });

    if (!existing.length) {
      const now = new Date();
<<<<<<< HEAD
=======
      const agencyOrgId = uuid();
      const companyOrgId = uuid();
>>>>>>> 00beeafe
      await queryInterface.bulkInsert('users', [
        {
          id: adminId,
          email: adminEmail,
          password_hash: password,
          role: 'admin',
          active_role: 'admin',
          org_id: agencyOrgId,
          is_verified: true,
          status: 'active',
          created_at: now,
          updated_at: now,
        },
      ]);

      const profileId = uuid();
      await queryInterface.bulkInsert('profiles', [
        {
<<<<<<< HEAD
          id: uuid(),
=======
          id: profileId,
>>>>>>> 00beeafe
          user_id: adminId,
          display_name: 'Administrator',
          headline: 'Platform Administrator',
          location: 'Remote',
          created_at: now,
          updated_at: now,
        },
      ]);

<<<<<<< HEAD
      const eventId = uuid();
      const startAt = new Date(now.getTime() + 24 * 60 * 60 * 1000);
      const endAt = new Date(startAt.getTime() + 60 * 60 * 1000);

      await queryInterface.bulkInsert('calendar_events', [
        {
          id: eventId,
          owner_id: adminId,
          title: 'Admin onboarding sync',
          description: 'Overview of the Gigvora roadmap and initial operational checklist.',
          location: 'Virtual conference room',
          start_at: startAt,
          end_at: endAt,
          all_day: false,
          visibility: 'private',
          scope: 'user',
          status: 'confirmed',
          source: 'seed',
          metadata: JSON.stringify({ agenda: ['Platform tour', 'Security review', 'Launch checklist'] }),
=======
      await queryInterface.bulkInsert('freelancer_profiles', [
        {
          id: uuid(),
          profile_id: profileId,
          headline: 'Platform Administration Specialist',
          availability_status: 'limited',
          specialties: JSON.stringify(['operations', 'compliance']),
          languages: JSON.stringify(['English']),
          rate_card: JSON.stringify({ hourly: 0, currency: 'USD' }),
          created_at: now,
          updated_at: now,
        },
      ]);

      await queryInterface.bulkInsert('agency_profiles', [
        {
          id: uuid(),
          org_id: agencyOrgId,
          owner_user_id: adminId,
          name: 'Gigvora Platform Agency',
          overview:
            'Internal agency overseeing marketplace quality, compliance, and strategic engagements for top clients.',
          website: 'https://gigvora.test/agency',
          timezone: 'UTC',
          social_links: JSON.stringify({ linkedin: 'https://linkedin.com/company/gigvora' }),
          rate_card: JSON.stringify({
            advisory: { currency: 'USD', hourly: 0 },
            audit: { currency: 'USD', project: 0 },
          }),
          metrics_snapshot: JSON.stringify({ managedTalent: 125, activeEngagements: 12 }),
>>>>>>> 00beeafe
          created_at: now,
          updated_at: now,
        },
      ]);

<<<<<<< HEAD
      await queryInterface.bulkInsert('calendar_event_participants', [
        {
          id: uuid(),
          event_id: eventId,
          user_id: adminId,
          email: adminEmail,
          name: 'Administrator',
          role: 'organizer',
          status: 'accepted',
          responded_at: now,
          metadata: JSON.stringify({ host: true }),
=======
      await queryInterface.bulkInsert('company_profiles', [
        {
          id: uuid(),
          org_id: companyOrgId,
          owner_user_id: adminId,
          legal_name: 'Gigvora Holdings Inc.',
          brand_name: 'Gigvora',
          overview:
            'Global marketplace helping independent talent and teams collaborate with fast-growing companies.',
          website: 'https://gigvora.test',
          industry: 'Technology',
          team_size: 180,
          headquarters: 'Remote-first',
          hiring_needs: JSON.stringify({ roles: ['Full-stack Engineer', 'Customer Success Lead'] }),
          benefits: JSON.stringify({ remote: true, stipends: ['coworking', 'health'] }),
          created_at: now,
          updated_at: now,
        },
      ]);

      await queryInterface.bulkInsert('profile_experiences', [
        {
          id: uuid(),
          profile_id: profileId,
          title: 'Head of Platform Operations',
          company: 'Gigvora',
          start_date: new Date(now.getFullYear() - 2, 0, 1),
          is_current: true,
          description: 'Oversees marketplace health, compliance, and service quality.',
          created_at: now,
          updated_at: now,
        },
      ]);

      await queryInterface.bulkInsert('profile_education', [
        {
          id: uuid(),
          profile_id: profileId,
          school: 'University of Platforms',
          degree: 'MBA',
          field: 'Marketplace Strategy',
          start_date: new Date(now.getFullYear() - 6, 8, 1),
          end_date: new Date(now.getFullYear() - 4, 5, 1),
          created_at: now,
          updated_at: now,
        },
      ]);

      const opsTagId = uuid();
      const leadershipTagId = uuid();
      await queryInterface.bulkInsert('tags', [
        {
          id: opsTagId,
          name: 'operations',
          description: 'Operational excellence and process design',
          created_at: now,
          updated_at: now,
        },
        {
          id: leadershipTagId,
          name: 'leadership',
          description: 'Executive leadership and management',
          created_at: now,
          updated_at: now,
        },
      ]);

      await queryInterface.bulkInsert('profile_tags', [
        {
          profile_id: profileId,
          tag_id: opsTagId,
          created_at: now,
          updated_at: now,
        },
        {
          profile_id: profileId,
          tag_id: leadershipTagId,
          created_at: now,
          updated_at: now,
        },
      ]);

      const operationsSkillId = uuid();
      const complianceSkillId = uuid();
      await queryInterface.bulkInsert('skills', [
        {
          id: operationsSkillId,
          name: 'Platform Operations',
          description: 'Scaling and monitoring platform activity.',
          created_at: now,
          updated_at: now,
        },
        {
          id: complianceSkillId,
          name: 'Regulatory Compliance',
          description: 'Ensuring compliance with marketplace regulations.',
>>>>>>> 00beeafe
          created_at: now,
          updated_at: now,
        },
      ]);

<<<<<<< HEAD
      await queryInterface.bulkInsert('calendar_ics_tokens', [
        {
          id: uuid(),
          user_id: adminId,
          token: crypto.randomBytes(24).toString('hex'),
          description: 'Primary admin calendar feed',
=======
      await queryInterface.bulkInsert('profile_skills', [
        {
          profile_id: profileId,
          skill_id: operationsSkillId,
          proficiency: 'expert',
          created_at: now,
          updated_at: now,
        },
        {
          profile_id: profileId,
          skill_id: complianceSkillId,
          proficiency: 'advanced',
          created_at: now,
          updated_at: now,
        },
      ]);

      await queryInterface.bulkInsert('portfolio_items', [
        {
          id: uuid(),
          profile_id: profileId,
          title: 'Incident Response Framework',
          description: 'A documented framework covering 24/7 on-call rotations and communication protocols.',
          url: 'https://gigvora.test/playbooks/incident-response',
          media: JSON.stringify({ type: 'document', storage_key: 'playbooks/incident-response.pdf' }),
>>>>>>> 00beeafe
          created_at: now,
          updated_at: now,
        },
      ]);

<<<<<<< HEAD
      await queryInterface.bulkInsert('calendar_integrations', [
        {
          id: uuid(),
          user_id: adminId,
          provider: 'internal',
          external_account_id: 'gigvora-calendar',
          settings: JSON.stringify({ sync_window: '00:00-23:59' }),
          status: 'connected',
          created_at: now,
          updated_at: now,
=======
      await queryInterface.bulkInsert('profile_views', [
        {
          id: uuid(),
          profile_id: profileId,
          viewer_id: adminId,
          source: 'seed',
          viewed_at: now,
          created_at: now,
          updated_at: now,
        },
      ]);

      const lobbyNow = new Date();
      await queryInterface.bulkInsert('networking_lobbies', [
        {
          id: require('uuid').v4(),
          topic: 'Product Pitch Connect',
          description: 'Five-minute rapid-fire pitches between founders and investors.',
          duration_minutes: 5,
          is_paid: false,
          status: 'open',
          max_participants: 2,
          created_by: adminId,
          metadata: JSON.stringify({ track: 'startup', language: 'en' }),
          created_at: lobbyNow,
          updated_at: lobbyNow,
        },
        {
          id: require('uuid').v4(),
          topic: 'Design Speed Networking',
          description: 'Two-minute pairing rounds for product and UX designers.',
          duration_minutes: 2,
          is_paid: false,
          status: 'open',
          max_participants: 2,
          created_by: adminId,
          metadata: JSON.stringify({ track: 'design', language: 'en' }),
          created_at: lobbyNow,
          updated_at: lobbyNow,
>>>>>>> 00beeafe
        },
      ]);
    }
  },

  async down(queryInterface) {
<<<<<<< HEAD
    const adminEmail = 'admin@gigvora.test';
    const [users] = await queryInterface.sequelize.query('SELECT id FROM users WHERE email = :email', {
      replacements: { email: adminEmail },
    });

    if (users.length) {
      const adminId = users[0].id;
      await queryInterface.bulkDelete('calendar_event_participants', { user_id: adminId }, {});
      await queryInterface.bulkDelete('calendar_events', { owner_id: adminId }, {});
      await queryInterface.bulkDelete('calendar_ics_tokens', { user_id: adminId }, {});
      await queryInterface.bulkDelete('calendar_integrations', { user_id: adminId }, {});
      await queryInterface.bulkDelete('profiles', { user_id: adminId }, {});
      await queryInterface.bulkDelete('users', { id: adminId }, {});
    }
=======
    const [[user]] = await queryInterface.sequelize.query('SELECT id FROM users WHERE email = :email', {
      replacements: { email: 'admin@gigvora.test' },
    });

    if (user) {
      const [[profile]] = await queryInterface.sequelize.query('SELECT id FROM profiles WHERE user_id = :userId', {
        replacements: { userId: user.id },
      });

      if (profile) {
        await queryInterface.bulkDelete('profile_views', { profile_id: profile.id });
        await queryInterface.bulkDelete('portfolio_items', { profile_id: profile.id });
        await queryInterface.bulkDelete('profile_skills', { profile_id: profile.id });
        await queryInterface.bulkDelete('profile_tags', { profile_id: profile.id });
        await queryInterface.bulkDelete('profile_education', { profile_id: profile.id });
        await queryInterface.bulkDelete('profile_experiences', { profile_id: profile.id });
        await queryInterface.bulkDelete('freelancer_profiles', { profile_id: profile.id });
        await queryInterface.bulkDelete('agency_profiles', { owner_user_id: user.id });
        await queryInterface.bulkDelete('company_profiles', { owner_user_id: user.id });
        await queryInterface.bulkDelete('profiles', { id: profile.id });
      }

      await queryInterface.bulkDelete('skills', {
        name: ['Platform Operations', 'Regulatory Compliance'],
      });
      await queryInterface.bulkDelete('tags', { name: ['operations', 'leadership'] });
      await queryInterface.bulkDelete('users', { id: user.id });
    }
    await queryInterface.bulkDelete('networking_lobbies', null, {});
    await queryInterface.bulkDelete('profiles', null, {});
    await queryInterface.bulkDelete('users', { email: 'admin@gigvora.test' }, {});
>>>>>>> 00beeafe
  },
};<|MERGE_RESOLUTION|>--- conflicted
+++ resolved
@@ -1,31 +1,22 @@
 'use strict';
 
 const bcrypt = require('bcrypt');
-<<<<<<< HEAD
 const crypto = require('crypto');
-=======
->>>>>>> 00beeafe
 const { v4: uuid } = require('uuid');
 
 module.exports = {
   async up(queryInterface) {
     const password = await bcrypt.hash('Admin123!', 10);
     const adminId = uuid();
-<<<<<<< HEAD
     const adminEmail = 'admin@gigvora.test';
-=======
->>>>>>> 00beeafe
     const [existing] = await queryInterface.sequelize.query('SELECT id FROM users WHERE email = :email', {
       replacements: { email: adminEmail },
     });
 
     if (!existing.length) {
       const now = new Date();
-<<<<<<< HEAD
-=======
       const agencyOrgId = uuid();
       const companyOrgId = uuid();
->>>>>>> 00beeafe
       await queryInterface.bulkInsert('users', [
         {
           id: adminId,
@@ -44,11 +35,8 @@
       const profileId = uuid();
       await queryInterface.bulkInsert('profiles', [
         {
-<<<<<<< HEAD
-          id: uuid(),
-=======
+          id: uuid(),
           id: profileId,
->>>>>>> 00beeafe
           user_id: adminId,
           display_name: 'Administrator',
           headline: 'Platform Administrator',
@@ -58,7 +46,6 @@
         },
       ]);
 
-<<<<<<< HEAD
       const eventId = uuid();
       const startAt = new Date(now.getTime() + 24 * 60 * 60 * 1000);
       const endAt = new Date(startAt.getTime() + 60 * 60 * 1000);
@@ -78,7 +65,6 @@
           status: 'confirmed',
           source: 'seed',
           metadata: JSON.stringify({ agenda: ['Platform tour', 'Security review', 'Launch checklist'] }),
-=======
       await queryInterface.bulkInsert('freelancer_profiles', [
         {
           id: uuid(),
@@ -109,13 +95,11 @@
             audit: { currency: 'USD', project: 0 },
           }),
           metrics_snapshot: JSON.stringify({ managedTalent: 125, activeEngagements: 12 }),
->>>>>>> 00beeafe
-          created_at: now,
-          updated_at: now,
-        },
-      ]);
-
-<<<<<<< HEAD
+          created_at: now,
+          updated_at: now,
+        },
+      ]);
+
       await queryInterface.bulkInsert('calendar_event_participants', [
         {
           id: uuid(),
@@ -127,7 +111,6 @@
           status: 'accepted',
           responded_at: now,
           metadata: JSON.stringify({ host: true }),
-=======
       await queryInterface.bulkInsert('company_profiles', [
         {
           id: uuid(),
@@ -224,20 +207,17 @@
           id: complianceSkillId,
           name: 'Regulatory Compliance',
           description: 'Ensuring compliance with marketplace regulations.',
->>>>>>> 00beeafe
-          created_at: now,
-          updated_at: now,
-        },
-      ]);
-
-<<<<<<< HEAD
+          created_at: now,
+          updated_at: now,
+        },
+      ]);
+
       await queryInterface.bulkInsert('calendar_ics_tokens', [
         {
           id: uuid(),
           user_id: adminId,
           token: crypto.randomBytes(24).toString('hex'),
           description: 'Primary admin calendar feed',
-=======
       await queryInterface.bulkInsert('profile_skills', [
         {
           profile_id: profileId,
@@ -263,13 +243,11 @@
           description: 'A documented framework covering 24/7 on-call rotations and communication protocols.',
           url: 'https://gigvora.test/playbooks/incident-response',
           media: JSON.stringify({ type: 'document', storage_key: 'playbooks/incident-response.pdf' }),
->>>>>>> 00beeafe
-          created_at: now,
-          updated_at: now,
-        },
-      ]);
-
-<<<<<<< HEAD
+          created_at: now,
+          updated_at: now,
+        },
+      ]);
+
       await queryInterface.bulkInsert('calendar_integrations', [
         {
           id: uuid(),
@@ -280,7 +258,6 @@
           status: 'connected',
           created_at: now,
           updated_at: now,
-=======
       await queryInterface.bulkInsert('profile_views', [
         {
           id: uuid(),
@@ -320,14 +297,12 @@
           metadata: JSON.stringify({ track: 'design', language: 'en' }),
           created_at: lobbyNow,
           updated_at: lobbyNow,
->>>>>>> 00beeafe
         },
       ]);
     }
   },
 
   async down(queryInterface) {
-<<<<<<< HEAD
     const adminEmail = 'admin@gigvora.test';
     const [users] = await queryInterface.sequelize.query('SELECT id FROM users WHERE email = :email', {
       replacements: { email: adminEmail },
@@ -342,7 +317,6 @@
       await queryInterface.bulkDelete('profiles', { user_id: adminId }, {});
       await queryInterface.bulkDelete('users', { id: adminId }, {});
     }
-=======
     const [[user]] = await queryInterface.sequelize.query('SELECT id FROM users WHERE email = :email', {
       replacements: { email: 'admin@gigvora.test' },
     });
@@ -374,6 +348,5 @@
     await queryInterface.bulkDelete('networking_lobbies', null, {});
     await queryInterface.bulkDelete('profiles', null, {});
     await queryInterface.bulkDelete('users', { email: 'admin@gigvora.test' }, {});
->>>>>>> 00beeafe
   },
 };