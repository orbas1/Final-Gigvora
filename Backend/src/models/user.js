--- conflicted
+++ resolved
@@ -44,7 +44,6 @@
       this.hasMany(models.Post, { foreignKey: 'user_id', as: 'posts' });
       this.hasMany(models.Notification, { foreignKey: 'user_id', as: 'notifications' });
       this.hasOne(models.UserSetting, { foreignKey: 'user_id', as: 'settings' });
-<<<<<<< HEAD
       this.belongsToMany(models.Group, {
         through: models.GroupMember,
         foreignKey: 'user_id',
@@ -53,7 +52,6 @@
       });
       this.hasMany(models.GroupMember, { foreignKey: 'user_id', as: 'groupMemberships' });
       this.hasMany(models.Group, { foreignKey: 'created_by', as: 'ownedGroups' });
-=======
       this.hasMany(models.CalendarEvent, { foreignKey: 'owner_id', as: 'calendarEvents' });
       this.hasMany(models.CalendarEventParticipant, { foreignKey: 'user_id', as: 'calendarParticipations' });
       this.hasMany(models.CalendarIntegration, { foreignKey: 'user_id', as: 'calendarIntegrations' });
@@ -70,7 +68,6 @@
       });
       this.hasMany(models.Message, { foreignKey: 'sender_id', as: 'messagesSent' });
       this.hasMany(models.MessageRead, { foreignKey: 'user_id', as: 'messageReads' });
->>>>>>> 98f80006
     }
 
     async validatePassword(password) {
