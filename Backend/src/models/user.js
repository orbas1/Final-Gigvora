--- conflicted
+++ resolved
@@ -43,12 +43,10 @@
       this.hasMany(models.Post, { foreignKey: 'user_id', as: 'posts' });
       this.hasMany(models.Notification, { foreignKey: 'user_id', as: 'notifications' });
       this.hasOne(models.UserSetting, { foreignKey: 'user_id', as: 'settings' });
-<<<<<<< HEAD
       this.hasMany(models.CalendarEvent, { foreignKey: 'owner_id', as: 'calendarEvents' });
       this.hasMany(models.CalendarEventParticipant, { foreignKey: 'user_id', as: 'calendarParticipations' });
       this.hasMany(models.CalendarIntegration, { foreignKey: 'user_id', as: 'calendarIntegrations' });
       this.hasMany(models.CalendarIcsToken, { foreignKey: 'user_id', as: 'calendarIcsTokens' });
-=======
       this.hasMany(models.ConversationParticipant, {
         foreignKey: 'user_id',
         as: 'conversationParticipants',
@@ -61,7 +59,6 @@
       });
       this.hasMany(models.Message, { foreignKey: 'sender_id', as: 'messagesSent' });
       this.hasMany(models.MessageRead, { foreignKey: 'user_id', as: 'messageReads' });
->>>>>>> 00beeafe
     }
 
     async validatePassword(password) {
