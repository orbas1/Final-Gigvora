'use strict';

const { Model, DataTypes } = require('sequelize');
const { jsonColumn, enumColumn } = require('./helpers/columnTypes');

module.exports = (sequelize) => {
  class VerificationRequest extends Model {}

  VerificationRequest.init(
    {
      id: { type: DataTypes.UUID, defaultValue: DataTypes.UUIDV4, primaryKey: true },
<<<<<<< HEAD
      subject_type: enumColumn(sequelize, DataTypes, ['user', 'org']),
      subject_id: DataTypes.UUID,
      status: enumColumn(sequelize, DataTypes, ['pending', 'verified', 'rejected']),
      data: jsonColumn(sequelize, DataTypes),
=======
      subject_type: { type: DataTypes.ENUM('user', 'org'), allowNull: false },
      subject_id: { type: DataTypes.UUID, allowNull: false },
      status: {
        type: DataTypes.ENUM('pending', 'verified', 'rejected'),
        allowNull: false,
        defaultValue: 'pending',
      },
      provider: { type: DataTypes.STRING },
      provider_reference: { type: DataTypes.STRING },
      review_notes: { type: DataTypes.TEXT },
      decision_reason: { type: DataTypes.STRING },
      reviewed_at: { type: DataTypes.DATE },
      verified_at: { type: DataTypes.DATE },
      rejected_at: { type: DataTypes.DATE },
      data: { type: DataTypes.JSONB || DataTypes.JSON, defaultValue: {} },
>>>>>>> 98f80006
    },
    {
      sequelize,
      modelName: 'VerificationRequest',
      tableName: 'verification_requests',
      underscored: true,
      paranoid: true,
      timestamps: true,
      createdAt: 'created_at',
      updatedAt: 'updated_at',
      deletedAt: 'deleted_at',
      defaultScope: {
        attributes: { exclude: ['deleted_at'] },
      },
      scopes: {
        withDeleted: { paranoid: false },
      },
      indexes: [
        { fields: ['subject_type', 'subject_id', 'status'] },
        { fields: ['provider_reference'] },
      ],
    }
  );

  return VerificationRequest;
};<|MERGE_RESOLUTION|>--- conflicted
+++ resolved
@@ -9,12 +9,10 @@
   VerificationRequest.init(
     {
       id: { type: DataTypes.UUID, defaultValue: DataTypes.UUIDV4, primaryKey: true },
-<<<<<<< HEAD
       subject_type: enumColumn(sequelize, DataTypes, ['user', 'org']),
       subject_id: DataTypes.UUID,
       status: enumColumn(sequelize, DataTypes, ['pending', 'verified', 'rejected']),
       data: jsonColumn(sequelize, DataTypes),
-=======
       subject_type: { type: DataTypes.ENUM('user', 'org'), allowNull: false },
       subject_id: { type: DataTypes.UUID, allowNull: false },
       status: {
@@ -30,7 +28,6 @@
       verified_at: { type: DataTypes.DATE },
       rejected_at: { type: DataTypes.DATE },
       data: { type: DataTypes.JSONB || DataTypes.JSON, defaultValue: {} },
->>>>>>> 98f80006
     },
     {
       sequelize,
