'use strict';

const { Model, DataTypes } = require('sequelize');
const { jsonColumn, enumColumn } = require('./helpers/columnTypes');

module.exports = (sequelize) => {
  class Post extends Model {
    static associate(models) {
      this.belongsTo(models.User, { foreignKey: 'user_id', as: 'author' });
      this.hasMany(models.Comment, { foreignKey: 'post_id', as: 'comments' });
      this.hasMany(models.Reaction, { foreignKey: 'post_id', as: 'reactions' });
<<<<<<< HEAD
      this.belongsTo(models.Group, { foreignKey: 'group_id', as: 'group' });
=======
      this.hasMany(models.PostShare, { foreignKey: 'post_id', as: 'shares' });
      this.hasMany(models.PostActivity, { foreignKey: 'post_id', as: 'activities' });
>>>>>>> 98f80006
    }
  }

  const dialect = sequelize.getDialect();
  const jsonType = dialect === 'postgres' ? DataTypes.JSONB : DataTypes.JSON;

  Post.init(
    {
      id: {
        type: DataTypes.UUID,
        defaultValue: DataTypes.UUIDV4,
        primaryKey: true,
      },
      user_id: {
        type: DataTypes.UUID,
        allowNull: false,
      },
<<<<<<< HEAD
      content: DataTypes.TEXT,
      attachments: jsonColumn(sequelize, DataTypes, { allowNull: true }),
      share_ref: jsonColumn(sequelize, DataTypes, { allowNull: true }),
      visibility: enumColumn(sequelize, DataTypes, ['public', 'connections', 'private'], {
=======
      org_id: {
        type: DataTypes.UUID,
        allowNull: true,
      },
      content: {
        type: DataTypes.TEXT,
        allowNull: false,
      },
      attachments: {
        type: jsonType,
        allowNull: true,
      },
      share_ref: {
        type: jsonType,
        allowNull: true,
      },
      visibility: {
        type: DataTypes.ENUM('public', 'connections', 'private'),
>>>>>>> 98f80006
        defaultValue: 'public',
      }),
      analytics_snapshot: jsonColumn(sequelize, DataTypes, { allowNull: true }),
      group_id: {
        type: DataTypes.UUID,
        allowNull: true,
      },
<<<<<<< HEAD
=======
      analytics_snapshot: {
        type: jsonType,
        allowNull: true,
      },
      comment_count: {
        type: DataTypes.INTEGER,
        defaultValue: 0,
        allowNull: false,
      },
      reaction_count: {
        type: DataTypes.INTEGER,
        defaultValue: 0,
        allowNull: false,
      },
      share_count: {
        type: DataTypes.INTEGER,
        defaultValue: 0,
        allowNull: false,
      },
      view_count: {
        type: DataTypes.INTEGER,
        defaultValue: 0,
        allowNull: false,
      },
      unique_view_count: {
        type: DataTypes.INTEGER,
        defaultValue: 0,
        allowNull: false,
      },
      last_activity_at: {
        type: DataTypes.DATE,
        allowNull: true,
      },
>>>>>>> 98f80006
    },
    {
      sequelize,
      modelName: 'Post',
      tableName: 'posts',
      paranoid: true,
      defaultScope: {
        order: [['created_at', 'DESC']],
      },
      hooks: {
        beforeCreate: (instance) => {
          if (!instance.last_activity_at) {
            instance.last_activity_at = new Date();
          }
        },
      },
    }
  );

  return Post;
};<|MERGE_RESOLUTION|>--- conflicted
+++ resolved
@@ -9,12 +9,9 @@
       this.belongsTo(models.User, { foreignKey: 'user_id', as: 'author' });
       this.hasMany(models.Comment, { foreignKey: 'post_id', as: 'comments' });
       this.hasMany(models.Reaction, { foreignKey: 'post_id', as: 'reactions' });
-<<<<<<< HEAD
       this.belongsTo(models.Group, { foreignKey: 'group_id', as: 'group' });
-=======
       this.hasMany(models.PostShare, { foreignKey: 'post_id', as: 'shares' });
       this.hasMany(models.PostActivity, { foreignKey: 'post_id', as: 'activities' });
->>>>>>> 98f80006
     }
   }
 
@@ -32,12 +29,10 @@
         type: DataTypes.UUID,
         allowNull: false,
       },
-<<<<<<< HEAD
       content: DataTypes.TEXT,
       attachments: jsonColumn(sequelize, DataTypes, { allowNull: true }),
       share_ref: jsonColumn(sequelize, DataTypes, { allowNull: true }),
       visibility: enumColumn(sequelize, DataTypes, ['public', 'connections', 'private'], {
-=======
       org_id: {
         type: DataTypes.UUID,
         allowNull: true,
@@ -56,7 +51,6 @@
       },
       visibility: {
         type: DataTypes.ENUM('public', 'connections', 'private'),
->>>>>>> 98f80006
         defaultValue: 'public',
       }),
       analytics_snapshot: jsonColumn(sequelize, DataTypes, { allowNull: true }),
@@ -64,8 +58,6 @@
         type: DataTypes.UUID,
         allowNull: true,
       },
-<<<<<<< HEAD
-=======
       analytics_snapshot: {
         type: jsonType,
         allowNull: true,
@@ -99,7 +91,6 @@
         type: DataTypes.DATE,
         allowNull: true,
       },
->>>>>>> 98f80006
     },
     {
       sequelize,
