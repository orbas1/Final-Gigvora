--- conflicted
+++ resolved
@@ -14,12 +14,10 @@
   SupportTicket.init(
     {
       id: { type: DataTypes.UUID, defaultValue: DataTypes.UUIDV4, primaryKey: true },
-<<<<<<< HEAD
       user_id: DataTypes.UUID,
       status: enumColumn(sequelize, DataTypes, ['open', 'pending', 'closed']),
       subject: DataTypes.STRING,
       priority: enumColumn(sequelize, DataTypes, ['low', 'normal', 'high']),
-=======
       user_id: { type: DataTypes.UUID, allowNull: false },
       status: {
         type: DataTypes.ENUM('open', 'pending', 'closed'),
@@ -32,7 +30,6 @@
         allowNull: false,
         defaultValue: 'normal',
       },
->>>>>>> 98f80006
     },
     {
       sequelize,
